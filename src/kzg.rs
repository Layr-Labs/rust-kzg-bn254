use crate::{
    blob::Blob,
    consts::{BYTES_PER_FIELD_ELEMENT, SIZE_OF_G1_AFFINE_COMPRESSED},
    errors::KzgError,
    helpers,
    polynomial::{PolynomialCoeffForm, PolynomialEvalForm},
    traits::ReadPointFromBytes,
};

use crate::consts::{
    Endianness, FIAT_SHAMIR_PROTOCOL_DOMAIN, KZG_ENDIANNESS, RANDOM_CHALLENGE_KZG_BATCH_DOMAIN,
};
use crate::helpers::is_on_curve_g1;
use ark_bn254::{Bn254, Fr, G1Affine, G1Projective, G2Affine, G2Projective};
use ark_ec::{pairing::Pairing, AffineRepr, CurveGroup, VariableBaseMSM};
use ark_ff::{BigInteger, Field, PrimeField};
use ark_poly::{EvaluationDomain, GeneralEvaluationDomain};
use ark_serialize::{CanonicalSerialize, Read};
<<<<<<< HEAD
use ark_std::{iterable::Iterable, ops::Div, One, Zero};
=======
use ark_std::{iterable::Iterable, ops::Div, str::FromStr, One, Zero};
>>>>>>> 4ad14ea4
use crossbeam_channel::{bounded, Sender};
use num_traits::ToPrimitive;
use rayon::iter::{IntoParallelRefIterator, ParallelIterator};
use sha2::{Digest, Sha256};
use std::{
    fs::File,
    io::{self, BufReader},
};

/// Main interesting struct of the rust-kzg-bn254 crate.
/// [Kzg] is a struct that holds the SRS points in monomial form, and
/// provides methods for committing to a blob, (either via a [Blob] itself,
/// or a [PolynomialCoeffForm] or [PolynomialEvalForm]), and generating and
/// verifying proofs.
///
/// The [Blob] and [PolynomialCoeffForm]/[PolynomialEvalForm] structs are mostly
/// <https://en.wikipedia.org/wiki/Passive_data_structure> with
/// constructor and few helper methods.
#[derive(Debug, PartialEq, Clone)]
pub struct KZG {
    // SRS points are stored in monomial form, ready to be used for commitments with polynomials
    // in coefficient form. To commit against a polynomial in evaluation form, we need to transform
    // the SRS points to lagrange form using IFFT.
    g1: Vec<G1Affine>,
    g2: Vec<G2Affine>,
    params: Params,
    srs_order: u64,
    expanded_roots_of_unity: Vec<Fr>,
}

#[derive(Debug, PartialEq, Clone)]
struct Params {
    chunk_length: u64,
    num_chunks: u64,
    max_fft_width: u64,
    completed_setup: bool,
}

impl KZG {
    pub fn setup(
        path_to_g1_points: &str,
        path_to_g2_points: &str,
        g2_power_of2_path: &str,
        srs_order: u32,
        srs_points_to_load: u32,
    ) -> Result<Self, KzgError> {
        if srs_points_to_load > srs_order {
            return Err(KzgError::GenericError(
                "number of points to load is more than the srs order".to_string(),
            ));
        }

        let g1_points =
            Self::parallel_read_g1_points(path_to_g1_points.to_owned(), srs_points_to_load, false)
                .map_err(|e| KzgError::SerializationError(e.to_string()))?;

        let g2_points: Vec<G2Affine> =
            match (path_to_g2_points.is_empty(), g2_power_of2_path.is_empty()) {
                (false, _) => Self::parallel_read_g2_points(
                    path_to_g2_points.to_owned(),
                    srs_points_to_load,
                    false,
                )
                .map_err(|e| KzgError::SerializationError(e.to_string()))?,
                (_, false) => Self::read_g2_point_on_power_of_2(g2_power_of2_path)?,
                (true, true) => {
                    return Err(KzgError::GenericError(
                        "both g2 point files are empty, need the proper file specified".to_string(),
                    ))
                },
            };

        Ok(Self {
            g1: g1_points,
            g2: g2_points,
            params: Params {
                chunk_length: 0,
                num_chunks: 0,
                max_fft_width: 0,
                completed_setup: false,
            },
            srs_order: srs_order.into(),
            expanded_roots_of_unity: vec![],
        })
    }

    pub fn read_g2_point_on_power_of_2(g2_power_of2_path: &str) -> Result<Vec<G2Affine>, KzgError> {
        let mut file =
            File::open(g2_power_of2_path).map_err(|e| KzgError::GenericError(e.to_string()))?;

        // Calculate the start position in bytes and seek to that position
        // Read in 64-byte chunks
        let mut chunks = Vec::new();
        let mut buffer = [0u8; 64];
        loop {
            let bytes_read = file
                .read(&mut buffer)
                .map_err(|e| KzgError::GenericError(e.to_string()))?;
            if bytes_read == 0 {
                break; // End of file reached
            }
            chunks.push(
                G2Affine::read_point_from_bytes_be(&buffer[..bytes_read])
                    .map_err(|e| KzgError::GenericError(e.to_string()))?,
            );
        }
        Ok(chunks)
    }

<<<<<<< HEAD
    // This function calculates the roots of unities but doesn't assign it to the struct
    // Used in batch verification process as the roots need to be calculated for each blob
    // because of different length.
    // length_of_data_after_padding: Length of the blob data after padding in bytes.
=======
    /// Calculates the roots of unities but doesn't assign it to the struct
    /// Used in batch verification process as the roots need to be calculated for each blob
    /// because of different length.
    ///
    /// # Arguments
    /// * `length_of_data_after_padding` - Length of the blob data after padding in bytes.
    ///
    /// # Returns
    /// * `Result<(Params, Vec<Fr>), KzgError>` - Tuple containing:
    ///   - Params: KZG library operational parameters
    ///   - Vec<Fr>: Vector of roots of unity
    ///
    /// # Details
    /// - Generates roots of unity needed for FFT operations
    /// - Calculates KZG operational parameters for commitment scheme
    ///
    /// # Example
    /// ```
    /// use ark_std::One;
    /// use rust_kzg_bn254::helpers::to_byte_array;
    /// use ark_bn254::Fr;
    ///
    /// let elements = vec![Fr::one(), Fr::one(), Fr::one()];
    /// let max_size = 64;
    /// let bytes = to_byte_array(&elements, max_size);
    /// assert_eq!(bytes.len(), 64);
    /// // bytes will contain up to max_size bytes from the encoded elements
    /// ```
>>>>>>> 4ad14ea4
    fn calculate_roots_of_unity_standalone(
        length_of_data_after_padding: u64,
        srs_order: u64,
    ) -> Result<(Params, Vec<Fr>), KzgError> {
        // Initialize parameters
        let mut params = Params {
            num_chunks: 0_u64,
            chunk_length: 0_u64,
            max_fft_width: 0_u64,
            completed_setup: false,
        };

        // Calculate log2 of the next power of two of the length of data after padding
        let log2_of_evals = (length_of_data_after_padding
            .div_ceil(32)
            .next_power_of_two() as f64)
            .log2()
            .to_u8()
            .ok_or_else(|| {
                KzgError::GenericError(
                    "Failed to convert length_of_data_after_padding to u8".to_string(),
                )
            })?;

        // Set the maximum FFT width
        params.max_fft_width = 1_u64 << log2_of_evals;

        // Check if the length of data after padding is valid with respect to the SRS order
        if length_of_data_after_padding
            .div_ceil(BYTES_PER_FIELD_ELEMENT as u64)
            .next_power_of_two()
            > srs_order
        {
            return Err(KzgError::SerializationError(
                "the supplied encoding parameters are not valid with respect to the SRS."
                    .to_string(),
            ));
        }

<<<<<<< HEAD
        // Find the root of unity corresponding to the calculated log2 value
        let found_root_of_unity =
            helpers::get_and_convert_primitive_root_to_fr(log2_of_evals.into())?;

        // Expand the root to get all the roots of unity
        let mut expanded_roots_of_unity = Self::expand_root_of_unity(&found_root_of_unity);
=======
        // Get the primitive roots of unity
        let primitive_roots_of_unity = Self::get_primitive_roots_of_unity()?;

        // Find the root of unity corresponding to the calculated log2 value
        let found_root_of_unity = primitive_roots_of_unity
            .get(log2_of_evals as usize)
            .ok_or_else(|| KzgError::GenericError("Root of unity not found".to_string()))?;

        // Expand the root to get all the roots of unity
        let mut expanded_roots_of_unity = Self::expand_root_of_unity(found_root_of_unity);
>>>>>>> 4ad14ea4

        // Remove the last element to avoid duplication
        expanded_roots_of_unity.truncate(expanded_roots_of_unity.len() - 1);

        // Mark the setup as completed
        params.completed_setup = true;

        // Return the parameters and the expanded roots of unity
        Ok((params, expanded_roots_of_unity))
    }

    /// Similar to [Kzg::data_setup_mins], but mainly used for setting up Kzg
    /// for testing purposes. Used to specify the number of chunks and chunk
    /// length. These parameters are then used to calculate the FFT params
    /// required for FFT operations.
    pub fn data_setup_custom(
        &mut self,
        num_of_nodes: u64,
        padded_input_data_size: u64,
    ) -> Result<(), KzgError> {
        let floor = u64::try_from(BYTES_PER_FIELD_ELEMENT)
            .map_err(|e| KzgError::SerializationError(e.to_string()))?;
        let len_of_data_in_elements = padded_input_data_size.div_ceil(floor);
        let min_num_chunks = len_of_data_in_elements.div_ceil(num_of_nodes);
        self.data_setup_mins(min_num_chunks, num_of_nodes)
    }

    /// Used to specify the number of chunks and chunk length.
    /// These parameters are then used to calculate the FFT params required for
    /// FFT operations.
    pub fn data_setup_mins(
        &mut self,
        min_chunk_length: u64,
        min_num_chunks: u64,
    ) -> Result<(), KzgError> {
        let mut params = Params {
            num_chunks: min_num_chunks.next_power_of_two(),
            chunk_length: min_chunk_length.next_power_of_two(),
            max_fft_width: 0_u64,
            completed_setup: false,
        };

        let number_of_evaluations = params.chunk_length * params.num_chunks;
        let mut log2_of_evals = number_of_evaluations
            .to_f64()
            .ok_or_else(|| {
                KzgError::GenericError("Failed to convert number_of_evaluations to f64".to_string())
            })?
            .log2()
            .to_u8()
            .ok_or_else(|| {
                KzgError::GenericError("Failed to convert number_of_evaluations to u8".to_string())
            })?;
        params.max_fft_width = 1_u64 << log2_of_evals;

        if params.chunk_length == 1 {
            log2_of_evals = (2 * params.num_chunks)
                .to_f64()
                .ok_or_else(|| {
                    KzgError::GenericError("Failed to convert num_chunks to f64".to_string())
                })?
                .log2()
                .to_u8()
                .ok_or_else(|| {
                    KzgError::GenericError("Failed to convert num_chunks to u8".to_string())
                })?;
        }

        if params.chunk_length * params.num_chunks >= self.srs_order {
            return Err(KzgError::SerializationError(
                "the supplied encoding parameters are not valid with respect to the SRS."
                    .to_string(),
            ));
        }

<<<<<<< HEAD
        let found_root_of_unity =
            helpers::get_and_convert_primitive_root_to_fr(log2_of_evals.into())?;
        let mut expanded_roots_of_unity = Self::expand_root_of_unity(&found_root_of_unity);
=======
        let primitive_roots_of_unity = Self::get_primitive_roots_of_unity()?;
        let found_root_of_unity = primitive_roots_of_unity
            .get(log2_of_evals.to_usize().ok_or_else(|| {
                KzgError::GenericError("Failed to convert log2_of_evals to usize".to_string())
            })?)
            .ok_or_else(|| KzgError::GenericError("Root of unity not found".to_string()))?;
        let mut expanded_roots_of_unity = Self::expand_root_of_unity(found_root_of_unity);
>>>>>>> 4ad14ea4
        expanded_roots_of_unity.truncate(expanded_roots_of_unity.len() - 1);

        params.completed_setup = true;
        self.params = params;
        self.expanded_roots_of_unity = expanded_roots_of_unity;

        Ok(())
    }

    pub fn calculate_roots_of_unity(
        &mut self,
        length_of_data_after_padding: u64,
    ) -> Result<(), KzgError> {
        let (params, roots_of_unity) = Self::calculate_roots_of_unity_standalone(
            length_of_data_after_padding,
            self.srs_order,
        )?;
        self.params = params;
        self.params.completed_setup = true;
        self.expanded_roots_of_unity = roots_of_unity;
        Ok(())
    }

    pub fn get_roots_of_unities(&self) -> Vec<Fr> {
        self.expanded_roots_of_unity.clone()
    }

    /// helper function to get the
    pub fn get_nth_root_of_unity(&self, i: usize) -> Option<&Fr> {
        self.expanded_roots_of_unity.get(i)
    }

    /// function to expand the roots based on the configuration
    fn expand_root_of_unity(root_of_unity: &Fr) -> Vec<Fr> {
        let mut roots = vec![Fr::one()]; // Initialize with 1
        roots.push(*root_of_unity); // Add the root of unity

        let mut i = 1;
        while !roots[i].is_one() {
            // Continue until the element cycles back to one
            let this = &roots[i];
            i += 1;
            roots.push(this * root_of_unity); // Push the next power of the root
                                              // of unity
        }
        roots
    }

<<<<<<< HEAD
=======
    /// Precompute the primitive roots of unity for binary powers that divide r - 1
    /// TODO(anupsv): Move this to the constants file. Ref: https://github.com/Layr-Labs/rust-kzg-bn254/issues/31
    fn get_primitive_roots_of_unity() -> Result<Vec<Fr>, KzgError> {
        let data: [&str; 29] = [
            "1",
            "21888242871839275222246405745257275088548364400416034343698204186575808495616",
            "21888242871839275217838484774961031246007050428528088939761107053157389710902",
            "19540430494807482326159819597004422086093766032135589407132600596362845576832",
            "14940766826517323942636479241147756311199852622225275649687664389641784935947",
            "4419234939496763621076330863786513495701855246241724391626358375488475697872",
            "9088801421649573101014283686030284801466796108869023335878462724291607593530",
            "10359452186428527605436343203440067497552205259388878191021578220384701716497",
            "3478517300119284901893091970156912948790432420133812234316178878452092729974",
            "6837567842312086091520287814181175430087169027974246751610506942214842701774",
            "3161067157621608152362653341354432744960400845131437947728257924963983317266",
            "1120550406532664055539694724667294622065367841900378087843176726913374367458",
            "4158865282786404163413953114870269622875596290766033564087307867933865333818",
            "197302210312744933010843010704445784068657690384188106020011018676818793232",
            "20619701001583904760601357484951574588621083236087856586626117568842480512645",
            "20402931748843538985151001264530049874871572933694634836567070693966133783803",
            "421743594562400382753388642386256516545992082196004333756405989743524594615",
            "12650941915662020058015862023665998998969191525479888727406889100124684769509",
            "11699596668367776675346610687704220591435078791727316319397053191800576917728",
            "15549849457946371566896172786938980432421851627449396898353380550861104573629",
            "17220337697351015657950521176323262483320249231368149235373741788599650842711",
            "13536764371732269273912573961853310557438878140379554347802702086337840854307",
            "12143866164239048021030917283424216263377309185099704096317235600302831912062",
            "934650972362265999028062457054462628285482693704334323590406443310927365533",
            "5709868443893258075976348696661355716898495876243883251619397131511003808859",
            "19200870435978225707111062059747084165650991997241425080699860725083300967194",
            "7419588552507395652481651088034484897579724952953562618697845598160172257810",
            "2082940218526944230311718225077035922214683169814847712455127909555749686340",
            "19103219067921713944291392827692070036145651957329286315305642004821462161904",
        ];
        data.iter()
            .map(Fr::from_str)
            .collect::<Result<Vec<_>, _>>()
            .map_err(|_| {
                KzgError::GenericError("Failed to parse primitive roots of unity".to_string())
            })
    }

>>>>>>> 4ad14ea4
    /// helper function to get g1 points
    pub fn get_g1_points(&self) -> Vec<G1Affine> {
        self.g1.to_vec()
    }

    /// read files in chunks with specified length
    /// TODO: chunks seems misleading here, since we read one field element at a
    /// time.
    fn read_file_chunks(
        file_path: &str,
        sender: Sender<(Vec<u8>, usize, bool)>,
        point_size: usize,
        num_points: u32,
        is_native: bool,
    ) -> io::Result<()> {
        let file = File::open(file_path)?;
        let mut reader = BufReader::new(file);
        let mut position = 0;
        let mut buffer = vec![0u8; point_size];

        let mut i = 0;
        // We are making one syscall per field element, which is super inefficient.
        // FIXME: Read the entire file (or large segments) into memory and then split it
        // into field elements. Entire G1 file might be ~8GiB, so might not fit
        // in RAM. But we can only read the subset of the file that we need.
        // For eg. for fault proof usage, only need to read 32MiB if our blob size is
        // that large.
        while let Ok(bytes_read) = reader.read(&mut buffer) {
            if bytes_read == 0 {
                break;
            }
            sender
                .send((buffer[..bytes_read].to_vec(), position, is_native))
                .unwrap();
            position += bytes_read;
            buffer.resize(point_size, 0); // Ensure the buffer is always the correct size
            i += 1;
            if num_points == i {
                break;
            }
        }
        Ok(())
    }

    /// read G2 points in parallel
    pub fn parallel_read_g2_points(
        file_path: String,
        srs_points_to_load: u32,
        is_native: bool,
    ) -> Result<Vec<G2Affine>, KzgError> {
        let (sender, receiver) = bounded::<(Vec<u8>, usize, bool)>(1000);

        // Spawning the reader thread
        let reader_thread = std::thread::spawn(
            move || -> Result<(), Box<dyn std::error::Error + Send + Sync>> {
                Self::read_file_chunks(&file_path, sender, 64, srs_points_to_load, is_native)
                    .map_err(|e| -> Box<dyn std::error::Error + Send + Sync> { Box::new(e) })
            },
        );

        let num_workers = num_cpus::get();

        let workers: Vec<_> = (0..num_workers)
            .map(|_| {
                let receiver = receiver.clone();
                std::thread::spawn(move || helpers::process_chunks::<G2Affine>(receiver))
            })
            .collect();

        // Wait for the reader thread to finish
        match reader_thread.join() {
            Ok(result) => match result {
                Ok(_) => {},
                Err(e) => return Err(KzgError::GenericError(e.to_string())),
            },
            Err(_) => return Err(KzgError::GenericError("Thread panicked".to_string())),
        }

        // Collect and sort results
        let mut all_points = Vec::new();
        for worker in workers {
            let points = worker.join().expect("Worker thread panicked");
            all_points.extend(points);
        }

        // Sort by original position to maintain order
        all_points.sort_by_key(|&(_, position)| position);
        Ok(all_points.iter().map(|(point, _)| *point).collect())
    }

    /// read G1 points in parallel, by creating one reader thread, which reads
    /// bytes from the file, and fans them out to worker threads (one per
    /// cpu) which parse the bytes into G1Affine points. The worker threads
    /// then fan in the parsed points to the main thread, which sorts them by
    /// their original position in the file to maintain order. Not used anywhere
    /// but kept as a reference.
    ///
    /// # Arguments
    /// * `file_path` - The path to the file containing the G1 points
    /// * `srs_points_to_load` - The number of points to load from the file
    /// * `is_native` - Whether the points are in native arkworks format or not
    ///
    /// # Returns
    /// * `Ok(Vec<G1Affine>)` - The G1 points read from the file
    /// * `Err(KzgError)` - An error occurred while reading the file
    pub fn parallel_read_g1_points_native(
        file_path: String,
        srs_points_to_load: u32,
        is_native: bool,
    ) -> Result<Vec<G1Affine>, KzgError> {
        // Channel contains (bytes, position, is_native) tuples. The position is used to
        // reorder the points after processing them.
        let (sender, receiver) = bounded::<(Vec<u8>, usize, bool)>(1000);

        // Spawning the reader thread
        let reader_thread = std::thread::spawn(
            move || -> Result<(), Box<dyn std::error::Error + Send + Sync>> {
                Self::read_file_chunks(&file_path, sender, 32, srs_points_to_load, is_native)
                    .map_err(|e| -> Box<dyn std::error::Error + Send + Sync> { Box::new(e) })
            },
        );

        let num_workers = num_cpus::get();

        let workers: Vec<_> = (0..num_workers)
            .map(|_| {
                let receiver = receiver.clone();
                std::thread::spawn(move || helpers::process_chunks::<G1Affine>(receiver))
            })
            .collect();

        // Wait for the reader thread to finish
        match reader_thread.join() {
            Ok(result) => match result {
                Ok(_) => {},
                Err(e) => return Err(KzgError::GenericError(e.to_string())),
            },
            Err(_) => return Err(KzgError::GenericError("Thread panicked".to_string())),
        }

        // Collect and sort results
        let mut all_points = Vec::new();
        for worker in workers {
            let points = worker.join().expect("Worker thread panicked");
            all_points.extend(points);
        }

        // Sort by original position to maintain order
        all_points.sort_by_key(|&(_, position)| position);

        Ok(all_points.iter().map(|(point, _)| *point).collect())
    }

    /// read G1 points in parallel
    pub fn parallel_read_g1_points(
        file_path: String,
        srs_points_to_load: u32,
        is_native: bool,
    ) -> Result<Vec<G1Affine>, KzgError> {
        let (sender, receiver) = bounded::<(Vec<u8>, usize, bool)>(1000);

        // Spawning the reader thread
        let reader_handle = std::thread::spawn(
            move || -> Result<(), Box<dyn std::error::Error + Send + Sync>> {
                Self::read_file_chunks(&file_path, sender, 32, srs_points_to_load, is_native)
                    .map_err(|e| -> Box<dyn std::error::Error + Send + Sync> { Box::new(e) })
            },
        );

        let num_workers = num_cpus::get();

        let worker_handles: Vec<_> = (0..num_workers)
            .map(|_| {
                let receiver = receiver.clone();
                std::thread::spawn(move || helpers::process_chunks::<G1Affine>(receiver))
            })
            .collect();

        // Wait for the reader thread to finish
        match reader_handle.join() {
            Ok(result) => match result {
                Ok(_) => {},
                Err(e) => return Err(KzgError::GenericError(e.to_string())),
            },
            Err(_) => return Err(KzgError::GenericError("Thread panicked".to_string())),
        }

        // Collect and sort results
        let mut all_points = Vec::new();
        for handle in worker_handles {
            let points = handle.join().expect("Worker thread panicked");
            all_points.extend(points);
        }

        // Sort by original position to maintain order
        all_points.sort_by_key(|&(_, position)| position);

        Ok(all_points.iter().map(|(point, _)| *point).collect())
    }

    /// obtain copy of g2 points
    pub fn get_g2_points(&self) -> Vec<G2Affine> {
        self.g2.to_vec()
    }

    /// Commit the polynomial with the srs values loaded into [Kzg].
    pub fn commit_eval_form(&self, polynomial: &PolynomialEvalForm) -> Result<G1Affine, KzgError> {
        if polynomial.len() > self.g1.len() {
            return Err(KzgError::SerializationError(
                "polynomial length is not correct".to_string(),
            ));
        }

        // When the polynomial is in evaluation form, use IFFT to transform monomial srs
        // points to lagrange form.
        let bases = self.g1_ifft(polynomial.len())?;

        match G1Projective::msm(&bases, polynomial.evaluations()) {
            Ok(res) => Ok(res.into_affine()),
            Err(err) => Err(KzgError::CommitError(err.to_string())),
        }
    }

    /// Commit the polynomial with the srs values loaded into [Kzg].
    pub fn commit_coeff_form(
        &self,
        polynomial: &PolynomialCoeffForm,
    ) -> Result<G1Affine, KzgError> {
        if polynomial.len() > self.g1.len() {
            return Err(KzgError::SerializationError(
                "polynomial length is not correct".to_string(),
            ));
        }
        // When the polynomial is in coefficient form, use the original srs points (in
        // monomial form).
        let bases = self.g1[..polynomial.len()].to_vec();

        match G1Projective::msm(&bases, polynomial.coeffs()) {
            Ok(res) => Ok(res.into_affine()),
            Err(err) => Err(KzgError::CommitError(err.to_string())),
        }
    }

    /// Helper function for `compute_kzg_proof()` and `compute_blob_kzg_proof()`
    fn compute_proof_impl(
        &self,
        polynomial: &PolynomialEvalForm,
        z_fr: &Fr,
    ) -> Result<G1Affine, KzgError> {
        if !self.params.completed_setup {
            return Err(KzgError::GenericError(
                "setup is not complete, run the data_setup functions".to_string(),
            ));
        }

        // Verify polynomial length matches that of the roots of unity
        if polynomial.len() != self.expanded_roots_of_unity.len() {
            return Err(KzgError::GenericError(
                "inconsistent length between blob and root of unities".to_string(),
            ));
        }

        let eval_fr = polynomial.evaluations();
        // Pre-allocate vector for shifted polynomial p(x) - y
        let mut poly_shift: Vec<Fr> = Vec::with_capacity(eval_fr.len());

        // Evaluate polynomial at the point z
        // This gives us y = p(z)
        let y_fr = Self::evaluate_polynomial_in_evaluation_form(polynomial, z_fr, self.srs_order)?;

        // Compute p(x) - y for each evaluation point
        // This is the numerator of the quotient polynomial
        for fr in eval_fr {
            poly_shift.push(*fr - y_fr);
        }

        // Compute denominator polynomial (x - z) at each root of unity
        let mut denom_poly = Vec::<Fr>::with_capacity(self.expanded_roots_of_unity.len());
        for root_of_unity in self.expanded_roots_of_unity.iter().take(eval_fr.len()) {
            denom_poly.push(*root_of_unity - z_fr);
        }

        // Pre-allocate vector for quotient polynomial evaluations
        let mut quotient_poly = Vec::<Fr>::with_capacity(self.expanded_roots_of_unity.len());

        // Compute quotient polynomial q(x) = (p(x) - y)/(x - z) at each root of unity
        for i in 0..self.expanded_roots_of_unity.len() {
            if denom_poly[i].is_zero() {
                // Special case: when x = z, use L'Hôpital's rule
                // Compute the derivative evaluation instead
                quotient_poly.push(self.compute_quotient_eval_on_domain(z_fr, eval_fr, &y_fr));
            } else {
                // Normal case: direct polynomial division
                quotient_poly.push(poly_shift[i].div(denom_poly[i]));
            }
        }

        let quotient_poly_eval_form = PolynomialEvalForm::new(quotient_poly);
        self.commit_eval_form(&quotient_poly_eval_form)
    }
<<<<<<< HEAD

    /// commit to a [Blob], by transforming it into a [PolynomialEvalForm] and
    /// then calling [Kzg::commit_eval_form].
    pub fn commit_blob(&self, blob: &Blob) -> Result<G1Affine, KzgError> {
        let polynomial = blob.to_polynomial_eval_form();
        self.commit_eval_form(&polynomial)
    }

    pub fn compute_proof_with_known_z_fr_index(
        &self,
        polynomial: &PolynomialEvalForm,
        index: u64,
    ) -> Result<G1Affine, KzgError> {
        // Convert u64 index to usize for array indexing
        let usized_index = index.to_usize().ok_or(KzgError::GenericError(
            "Index conversion to usize failed".to_string(),
        ))?;

        // Get the root of unity at the specified index
        let z_fr = self
            .get_nth_root_of_unity(usized_index)
            .ok_or_else(|| KzgError::GenericError("Root of unity not found".to_string()))?;

        // Compute the KZG proof at the selected root of unity
        // This delegates to the main proof computation function
        // using our selected evaluation point
        self.compute_proof(polynomial, z_fr)
    }

=======

    /// commit to a [Blob], by transforming it into a [PolynomialEvalForm] and
    /// then calling [Kzg::commit_eval_form].
    pub fn commit_blob(&self, blob: &Blob) -> Result<G1Affine, KzgError> {
        let polynomial = blob.to_polynomial_eval_form();
        self.commit_eval_form(&polynomial)
    }

    pub fn compute_proof_with_known_z_fr_index(
        &self,
        polynomial: &PolynomialEvalForm,
        index: u64,
    ) -> Result<G1Affine, KzgError> {
        // Convert u64 index to usize for array indexing
        let usized_index = index.to_usize().ok_or(KzgError::GenericError(
            "Index conversion to usize failed".to_string(),
        ))?;

        // Get the root of unity at the specified index
        let z_fr = self
            .get_nth_root_of_unity(usized_index)
            .ok_or_else(|| KzgError::GenericError("Root of unity not found".to_string()))?;

        // Compute the KZG proof at the selected root of unity
        // This delegates to the main proof computation function
        // using our selected evaluation point
        self.compute_proof(polynomial, z_fr)
    }

>>>>>>> 4ad14ea4
    /// Compute a kzg proof from a polynomial in evaluation form.
    /// We don't currently support proofs for polynomials in coefficient form,
    /// but one can take the FFT of the polynomial in coefficient form to
    /// get the polynomial in evaluation form. This is available via the
    /// method [PolynomialCoeffForm::to_eval_form].
    /// TODO(anupsv): Accept bytes instead of Fr element. Ref: https://github.com/Layr-Labs/rust-kzg-bn254/issues/29
    pub fn compute_proof(
        &self,
        polynomial: &PolynomialEvalForm,
        z_fr: &Fr,
    ) -> Result<G1Affine, KzgError> {
        if !self.params.completed_setup {
            return Err(KzgError::GenericError(
                "setup is not complete, run one of the setup functions".to_string(),
            ));
<<<<<<< HEAD
        }

        // Verify that polynomial length matches roots of unity length
        if polynomial.len() != self.expanded_roots_of_unity.len() {
            return Err(KzgError::GenericError(
                "inconsistent length between blob and root of unities".to_string(),
            ));
        }

=======
        }

        // Verify that polynomial length matches roots of unity length
        if polynomial.len() != self.expanded_roots_of_unity.len() {
            return Err(KzgError::GenericError(
                "inconsistent length between blob and root of unities".to_string(),
            ));
        }

>>>>>>> 4ad14ea4
        // Call the implementation to compute the actual proof
        // This will:
        // 1. Evaluate polynomial at z
        // 2. Compute quotient polynomial q(x) = (p(x) - p(z)) / (x - z)
        // 3. Generate KZG proof as commitment to q(x)
        self.compute_proof_impl(polynomial, z_fr)
    }

    /// refer to DA for more context
    pub fn compute_quotient_eval_on_domain(&self, z_fr: &Fr, eval_fr: &[Fr], value_fr: &Fr) -> Fr {
        let mut quotient = Fr::zero();
        let mut fi: Fr = Fr::zero();
        let mut numerator: Fr = Fr::zero();
        let mut denominator: Fr = Fr::zero();
        let mut temp: Fr = Fr::zero();

        self.expanded_roots_of_unity
            .iter()
            .enumerate()
            .for_each(|(i, omega_i)| {
                if *omega_i == *z_fr {
                    return;
                }
                fi = eval_fr[i] - value_fr;
                numerator = fi * omega_i;
                denominator = z_fr - omega_i;
                denominator *= z_fr;
                temp = numerator.div(denominator);
                quotient += temp;
            });

        quotient
    }

    /// function to compute the inverse FFT
    pub fn g1_ifft(&self, length: usize) -> Result<Vec<G1Affine>, KzgError> {
        // is not power of 2
        if !length.is_power_of_two() {
            return Err(KzgError::FFTError(
                "length provided is not a power of 2".to_string(),
            ));
        }

        let points_projective: Vec<G1Projective> = self.g1[..length]
            .par_iter()
            .map(|&p| G1Projective::from(p))
            .collect();
        let ifft_result: Vec<_> = GeneralEvaluationDomain::<Fr>::new(length)
            .ok_or(KzgError::FFTError(
                "Could not perform IFFT due to domain consturction error".to_string(),
            ))?
            .ifft(&points_projective)
            .par_iter()
            .map(|p| p.into_affine())
            .collect();

        Ok(ifft_result)
    }

    /// TODO(anupsv): Accept bytes instead of Fr element and Affine points. Ref: https://github.com/Layr-Labs/rust-kzg-bn254/issues/30
    pub fn verify_proof(
        &self,
        commitment: G1Affine,
        proof: G1Affine,
        value_fr: Fr,
        z_fr: Fr,
    ) -> Result<bool, KzgError> {
        // Get τ*G2 from the trusted setup
        // This is the second generator point multiplied by the trusted setup secret
        let g2_tau = self.get_g2_tau()?;

        // Compute [value]*G1
        // This encrypts the claimed evaluation value as a point in G1
        let value_g1 = (G1Affine::generator() * value_fr).into_affine();

        // Compute [C - value*G1]
        // This represents the difference between the commitment and claimed value
        // If the claim is valid, this equals H(X)(X - z) in the polynomial equation
        let commit_minus_value = (commitment - value_g1).into_affine();

        // Compute [z]*G2
        // This encrypts the evaluation point as a point in G2
        let z_g2 = (G2Affine::generator() * z_fr).into_affine();

        // Compute [τ - z]*G2
        // This represents (X - z) in the polynomial equation
        // τ is the secret from the trusted setup representing the variable X
        let x_minus_z = (*g2_tau - z_g2).into_affine();

        // Verify the pairing equation:
        // e([C - value*G1], G2) = e(proof, [τ - z]*G2)
        // This checks if (C - value*G1) = proof * (τ - z)
        // which verifies the polynomial quotient relationship
        Ok(Self::pairings_verify(
            commit_minus_value,    // Left side first argument
            G2Affine::generator(), // Left side second argument (G2 generator)
            proof,                 // Right side first argument
            x_minus_z,             // Right side second argument
        ))
    }

    pub fn get_g2_tau(&self) -> Result<&G2Affine, KzgError> {
        if self.g2.len() > 28 {
            self.g2
                .get(1)
                .ok_or(KzgError::GenericError("g2 tau not found".to_string()))
        } else {
            self.g2
                .first()
                .ok_or(KzgError::GenericError("g2 tau not found".to_string()))
        }
    }

    fn pairings_verify(a1: G1Affine, a2: G2Affine, b1: G1Affine, b2: G2Affine) -> bool {
        let neg_b1 = -b1;
        let p = [a1, neg_b1];
        let q = [a2, b2];
        let result = Bn254::multi_pairing(p, q);
        result.is_zero()
    }

    /// TODO(anupsv): Accept bytes instead of Affine points. Ref: https://github.com/Layr-Labs/rust-kzg-bn254/issues/31
    pub fn verify_blob_kzg_proof(
        &self,
        blob: &Blob,
        commitment: &G1Affine,
        proof: &G1Affine,
    ) -> Result<bool, KzgError> {
        // Convert blob to polynomial
        let polynomial = blob.to_polynomial_eval_form();

        // Compute the evaluation challenge for the blob and commitment
        let evaluation_challenge = Self::compute_challenge(blob, commitment)?;

        // Evaluate the polynomial in evaluation form
        let y = Self::evaluate_polynomial_in_evaluation_form(
            &polynomial,
            &evaluation_challenge,
            self.srs_order,
        )?;

        // Verify the KZG proof
        self.verify_proof(*commitment, *proof, y, evaluation_challenge)
    }

    /// TODO(anupsv): Match 4844 specs w.r.t to the inputs. Ref: https://github.com/Layr-Labs/rust-kzg-bn254/issues/30
    pub fn compute_blob_proof(
        &self,
        blob: &Blob,
        commitment: &G1Affine,
    ) -> Result<G1Affine, KzgError> {
        // Validate that the commitment is a valid point on the G1 curve
        // This prevents potential invalid curve attacks
        if !commitment.is_on_curve() || !commitment.is_in_correct_subgroup_assuming_on_curve() {
            return Err(KzgError::NotOnCurveError(
                "commitment not on curve".to_string(),
            ));
        }

        // Convert the blob to a polynomial in evaluation form
        // This is necessary because KZG proofs work with polynomials
        let blob_poly = blob.to_polynomial_eval_form();

        // Compute the evaluation challenge using Fiat-Shamir heuristic
        // This challenge determines the point at which we evaluate the polynomial
        let evaluation_challenge = Self::compute_challenge(blob, commitment)?;

        // Compute the actual KZG proof using the polynomial and evaluation point
        // This creates a proof that the polynomial evaluates to a specific value at the challenge point
        // The proof is a single G1 point that can be used to verify the evaluation
        self.compute_proof_impl(&blob_poly, &evaluation_challenge)
    }

    /// Maps a byte slice to a field element (`Fr`) using SHA-256 from SHA3 family as the
    /// hash function.
    ///
    /// # Arguments
    ///
    /// * `msg` - The input byte slice to hash.
    ///
    /// # Returns
    ///
    /// * `Fr` - The resulting field element.
    fn hash_to_field_element(msg: &[u8]) -> Fr {
        // Perform the hash operation.
        let msg_digest = Sha256::digest(msg);
        let hash_elements = msg_digest.as_slice();

        // TODO(anupsv): To be removed and default to Big endian. Ref: https://github.com/Layr-Labs/rust-kzg-bn254/issues/27
        let fr_element: Fr = match KZG_ENDIANNESS {
            Endianness::Big => Fr::from_be_bytes_mod_order(hash_elements),
            Endianness::Little => Fr::from_le_bytes_mod_order(hash_elements),
        };

        fr_element
    }

    /// Computes the Fiat-Shamir challenge from a blob and its commitment.
    ///
    /// # Arguments
    ///
    /// * `blob` - A reference to the `Blob` struct.
    /// * `commitment` - A reference to the `G1Affine` commitment.
    ///
    /// # Returns
    ///
    /// * `Ok(Fr)` - The resulting field element challenge.
    /// * `Err(KzgError)` - If any step fails.
    pub fn compute_challenge(blob: &Blob, commitment: &G1Affine) -> Result<Fr, KzgError> {
        // Convert the blob to a polynomial in evaluation form
        // This is needed to process the blob data for the challenge
        let blob_poly = blob.to_polynomial_eval_form();

        // Calculate total size needed for the challenge input buffer:
        // - Length of domain separator
        // - 8 bytes for number of field elements
        // - Size of blob data (number of field elements * bytes per element)
        // - Size of compressed G1 point (commitment)
        let challenge_input_size = FIAT_SHAMIR_PROTOCOL_DOMAIN.len()
            + 8
            + (blob_poly.len() * BYTES_PER_FIELD_ELEMENT)
            + SIZE_OF_G1_AFFINE_COMPRESSED;

        // Initialize buffer to store all data that will be hashed
        let mut digest_bytes = vec![0; challenge_input_size];
        let mut offset = 0;

        // Step 1: Copy the Fiat-Shamir domain separator
        // This provides domain separation for the hash function to prevent
        // attacks that try to confuse different protocol messages
        digest_bytes[offset..offset + FIAT_SHAMIR_PROTOCOL_DOMAIN.len()]
            .copy_from_slice(FIAT_SHAMIR_PROTOCOL_DOMAIN);
        offset += FIAT_SHAMIR_PROTOCOL_DOMAIN.len();

        // Step 2: Copy the number of field elements (blob polynomial length)
        // Convert to bytes using the configured endianness
        // TODO(anupsv): To be removed and default to Big endian. Ref: https://github.com/Layr-Labs/rust-kzg-bn254/issues/27
        let number_of_field_elements = match KZG_ENDIANNESS {
            Endianness::Big => blob_poly.len().to_be_bytes(),
            Endianness::Little => blob_poly.len().to_le_bytes(),
        };
        digest_bytes[offset..offset + 8].copy_from_slice(&number_of_field_elements);
        offset += 8;

        // Step 3: Copy the blob data
        // Convert polynomial to bytes using helper function
        let blob_data = helpers::to_byte_array(
            blob_poly.evaluations(),
            blob_poly.len() * BYTES_PER_FIELD_ELEMENT,
        );
        digest_bytes[offset..offset + blob_data.len()].copy_from_slice(&blob_data);
        offset += blob_data.len();

        // Step 4: Copy the commitment (compressed G1 point)
        // Serialize the commitment point in compressed form
        let mut commitment_bytes = Vec::with_capacity(SIZE_OF_G1_AFFINE_COMPRESSED);
        commitment
            .serialize_compressed(&mut commitment_bytes)
            .map_err(|_| {
                KzgError::SerializationError("Failed to serialize commitment".to_string())
            })?;
        digest_bytes[offset..offset + SIZE_OF_G1_AFFINE_COMPRESSED]
            .copy_from_slice(&commitment_bytes);

        // Verify that we wrote exactly the amount of bytes we expected
        // This helps catch any buffer overflow/underflow bugs
        if offset + SIZE_OF_G1_AFFINE_COMPRESSED != challenge_input_size {
            return Err(KzgError::InvalidInputLength);
        }

        // Hash all the data to generate the challenge field element
        // This implements the Fiat-Shamir transform to generate a "random" challenge
        Ok(Self::hash_to_field_element(&digest_bytes))
    }

    /// Ref: https://github.com/ethereum/consensus-specs/blob/master/specs/deneb/polynomial-commitments.md#evaluate_polynomial_in_evaluation_form
    pub fn evaluate_polynomial_in_evaluation_form(
        polynomial: &PolynomialEvalForm,
        z: &Fr,
        srs_order: u64,
    ) -> Result<Fr, KzgError> {
        // Step 1: Retrieve the length of the padded blob
        let blob_size = polynomial.len_underlying_blob_bytes();

        // Step 2: Calculate roots of unity for the given blob size and SRS order
        let (_, roots_of_unity) =
            Self::calculate_roots_of_unity_standalone(blob_size as u64, srs_order)?;

        // Step 3: Ensure the polynomial length matches the domain length
        if polynomial.len() != roots_of_unity.len() {
            return Err(KzgError::InvalidInputLength);
        }

        let width = polynomial.len();

        // Step 4: Compute inverse_width = 1 / width
        let inverse_width = Fr::from(width as u64)
            .inverse()
            .ok_or(KzgError::InvalidDenominator)?;

        // Step 5: Check if `z` is in the domain
        if let Some(index) = roots_of_unity.iter().position(|&domain_i| domain_i == *z) {
            return polynomial
<<<<<<< HEAD
                .get_at_index(index)
=======
                .get_evalualtion(index)
>>>>>>> 4ad14ea4
                .cloned()
                .ok_or(KzgError::GenericError(
                    "Polynomial element missing at the found index.".to_string(),
                ));
        }

        // Step 6: Use the barycentric formula to compute the evaluation
        let sum = polynomial
            .evaluations()
            .iter()
            .zip(roots_of_unity.iter())
            .map(|(f_i, &domain_i)| {
                let a = *f_i * domain_i;
                let b = *z - domain_i;
                // Since `z` is not in the domain, `b` should never be zero
                a / b
            })
            .fold(Fr::zero(), |acc, val| acc + val);

        // Step 7: Compute r = z^width - 1
        let r = z.pow([width as u64]) - Fr::one();

        // Step 8: Compute f(z) = (z^width - 1) / width * sum
        let f_z = sum * r * inverse_width;

        Ok(f_z)
    }

    /// A helper function for the `verify_blob_kzg_proof_batch` function.
    fn compute_challenges_and_evaluate_polynomial(
        blobs: &[Blob],
        commitments: &[G1Affine],
        srs_order: u64,
    ) -> Result<(Vec<Fr>, Vec<Fr>), KzgError> {
        // Pre-allocate vectors to store:
        // - evaluation_challenges: Points where polynomials will be evaluated
        // - ys: Results of polynomial evaluations at challenge points
        let mut evaluation_challenges = Vec::with_capacity(blobs.len());
        let mut ys = Vec::with_capacity(blobs.len());

        // Process each blob sequentially
        // TODO: Potential optimizations:
        // 1. Cache roots of unity calculations across iterations
        // 2. Parallelize processing for large numbers of blobs
        // 3. Batch polynomial conversions if possible
        for i in 0..blobs.len() {
            // Step 1: Convert blob to polynomial form
            // This is necessary because we need to evaluate the polynomial
            let polynomial = blobs[i].to_polynomial_eval_form();

            // Step 2: Generate Fiat-Shamir challenge
            // This creates a "random" evaluation point based on the blob and commitment
            // The challenge is deterministic but unpredictable, making the proof non-interactive
            let evaluation_challenge = Self::compute_challenge(&blobs[i], &commitments[i])?;

            // Step 3: Evaluate the polynomial at the challenge point
            // This uses the evaluation form for efficient computation
            // The srs_order parameter ensures compatibility with the trusted setup
            let y = Self::evaluate_polynomial_in_evaluation_form(
                &polynomial,
                &evaluation_challenge,
                srs_order,
            )?;

            // Store both:
            // - The challenge point (where we evaluated)
            // - The evaluation result (what the polynomial equals at that point)
            evaluation_challenges.push(evaluation_challenge);
            ys.push(y);
        }

        // Return tuple of:
        // 1. Vector of evaluation points (challenges)
        // 2. Vector of polynomial evaluations at those points
        // These will be used in the KZG proof verification process
        Ok((evaluation_challenges, ys))
    }

    /// Ref: https://github.com/ethereum/consensus-specs/blob/master/specs/deneb/polynomial-commitments.md#verify_blob_kzg_proof_batch
    pub fn verify_blob_kzg_proof_batch(
        &self,
        blobs: &Vec<Blob>,
        commitments: &Vec<G1Affine>,
        proofs: &Vec<G1Affine>,
    ) -> Result<bool, KzgError> {
        // First validation check: Ensure all input vectors have matching lengths
        // This is critical for batch verification to work correctly
        if !(commitments.len() == blobs.len() && proofs.len() == blobs.len()) {
            return Err(KzgError::GenericError(
                "length's of the input are not the same".to_owned(),
            ));
        }

        // Validate that all commitments are valid points on the G1 curve
        // Using parallel iterator (par_iter) for better performance on large batches
        // This prevents invalid curve attacks
        if commitments.iter().any(|commitment| {
            commitment == &G1Affine::identity()
                || !commitment.is_on_curve()
                || !commitment.is_in_correct_subgroup_assuming_on_curve()
        }) {
            return Err(KzgError::NotOnCurveError(
                "commitment not on curve".to_owned(),
            ));
        }

        // Validate that all proofs are valid points on the G1 curve
        // Using parallel iterator for efficiency
        if proofs.iter().any(|proof| {
            proof == &G1Affine::identity()
                || !proof.is_on_curve()
                || !proof.is_in_correct_subgroup_assuming_on_curve()
        }) {
            return Err(KzgError::NotOnCurveError("proof not on curve".to_owned()));
        }

        // Compute evaluation challenges and evaluate polynomials at those points
        // This step:
        // 1. Generates random evaluation points for each blob
        // 2. Evaluates each blob's polynomial at its corresponding point
        let (evaluation_challenges, ys) =
            Self::compute_challenges_and_evaluate_polynomial(blobs, commitments, self.srs_order)?;

        // Convert each blob to its polynomial evaluation form and get the length of number of field elements
        // This length value is needed for computing the challenge
        let blobs_as_field_elements_length: Vec<u64> = blobs
            .iter()
            .map(|blob| blob.to_polynomial_eval_form().evaluations().len() as u64)
            .collect();

        // Perform the actual batch verification using the computed values:
        // - commitments: Original KZG commitments
        // - evaluation_challenges: Points where polynomials are evaluated
        // - ys: Values of polynomials at evaluation points
        // - proofs: KZG proofs for each evaluation
        // - blobs_as_field_elements_length: Length of each blob's polynomial
        self.verify_kzg_proof_batch(
            commitments,
            &evaluation_challenges,
            &ys,
            proofs,
            &blobs_as_field_elements_length,
        )
    }

    /// Ref: https://github.com/ethereum/consensus-specs/blob/master/specs/deneb/polynomial-commitments.md#verify_kzg_proof_batch
    /// A helper function to the `helpers::compute_powers` function. This does the below reference code from the 4844 spec.
    /// Ref: `# Append all inputs to the transcript before we hash
    ///      for commitment, z, y, proof in zip(commitments, zs, ys, proofs):
    ///          data += commitment + bls_field_to_bytes(z) + bls_field_to_bytes(y) + proof``
    fn compute_r_powers(
        &self,
        commitments: &[G1Affine],
        zs: &[Fr],
        ys: &[Fr],
        proofs: &[G1Affine],
        blobs_as_field_elements_length: &[u64],
    ) -> Result<Vec<Fr>, KzgError> {
        // Get the number of commitments/proofs we're processing
        let n = commitments.len();

        // Initial data length includes:
        // - 24 bytes for domain separator
        // - 8 bytes for number of field elements per blob
        // - 8 bytes for number of commitments
        let mut initial_data_length: usize = 40;

        // Calculate total input size:
        // - initial_data_length (40 bytes)
        // - For the number of commitments/zs/ys/proofs/blobs_as_field_elements_length (which are all the same length):
        //   * BYTES_PER_FIELD_ELEMENT for commitment
        //   * 2 * BYTES_PER_FIELD_ELEMENT for z and y values
        //   * BYTES_PER_FIELD_ELEMENT for proof
        //   * 8 bytes for blob length
        let input_size = initial_data_length
            + n * (BYTES_PER_FIELD_ELEMENT
                + 2 * BYTES_PER_FIELD_ELEMENT
                + BYTES_PER_FIELD_ELEMENT
                + 8);

        // Initialize buffer for data to be hashed
        let mut data_to_be_hashed: Vec<u8> = vec![0; input_size];

        // Copy domain separator to start of buffer
        // This provides domain separation for the hash function
        data_to_be_hashed[0..24].copy_from_slice(RANDOM_CHALLENGE_KZG_BATCH_DOMAIN);

        // Convert number of commitments to bytes and copy to buffer
        // Uses configured endianness (Big or Little)
        // TODO(anupsv): To be removed and default to Big endian. Ref: https://github.com/Layr-Labs/rust-kzg-bn254/issues/27
        let n_bytes: [u8; 8] = match KZG_ENDIANNESS {
            Endianness::Big => n.to_be_bytes(),
            Endianness::Little => n.to_le_bytes(),
        };
        data_to_be_hashed[32..40].copy_from_slice(&n_bytes);

        let target_slice = &mut data_to_be_hashed[24..24 + (n * 8)];
        for (chunk, &length) in target_slice
            .chunks_mut(8)
            .zip(blobs_as_field_elements_length)
        {
            chunk.copy_from_slice(&length.to_be_bytes());
        }
        initial_data_length += n * 8;

        // Process each commitment, proof, and evaluation point/value
        for i in 0..n {
            // Serialize and copy commitment
            let mut v = vec![];

            // TODO(anupsv): Move serialization to helper function. Ref: https://github.com/Layr-Labs/rust-kzg-bn254/issues/32
            commitments[i].serialize_compressed(&mut v).map_err(|_| {
                KzgError::SerializationError("Failed to serialize commitment".to_string())
            })?;
            data_to_be_hashed[initial_data_length..(v.len() + initial_data_length)]
                .copy_from_slice(&v[..]);
            initial_data_length += BYTES_PER_FIELD_ELEMENT;

            // Convert z point to bytes and copy
            let v = zs[i].into_bigint().to_bytes_be();
            data_to_be_hashed[initial_data_length..(v.len() + initial_data_length)]
                .copy_from_slice(&v[..]);
            initial_data_length += BYTES_PER_FIELD_ELEMENT;

            // Convert y value to bytes and copy
            let v = ys[i].into_bigint().to_bytes_be();
            data_to_be_hashed[initial_data_length..(v.len() + initial_data_length)]
                .copy_from_slice(&v[..]);
            initial_data_length += BYTES_PER_FIELD_ELEMENT;

            // Serialize and copy proof
            let mut proof_bytes = vec![];
            proofs[i]
                .serialize_compressed(&mut proof_bytes)
                .map_err(|_| {
                    KzgError::SerializationError("Failed to serialize proof".to_string())
                })?;
            data_to_be_hashed[initial_data_length..(proof_bytes.len() + initial_data_length)]
                .copy_from_slice(&proof_bytes[..]);
            initial_data_length += BYTES_PER_FIELD_ELEMENT;
        }

        // Verify we filled the entire buffer
        // This ensures we didn't make any buffer overflow or underflow errors
        if initial_data_length != input_size {
            return Err(KzgError::InvalidInputLength);
        }

        // Hash all the data to get our random challenge
        let r = Self::hash_to_field_element(&data_to_be_hashed);

        // Compute powers of the random challenge: [r^0, r^1, r^2, ..., r^(n-1)]
        Ok(helpers::compute_powers(&r, n))
    }

    /// Verifies multiple KZG proofs efficiently.
    /// Ref: https://github.com/ethereum/consensus-specs/blob/master/specs/deneb/polynomial-commitments.md#verify_kzg_proof_batch
    /// # Arguments
    ///
    /// * `commitments` - A slice of `G1Affine` commitments.
    /// * `zs` - A slice of `Fr` elements representing z values.
    /// * `ys` - A slice of `Fr` elements representing y values.
    /// * `proofs` - A slice of `G1Affine` proofs.
    ///
    /// # Returns
    ///
    /// * `Ok(true)` if all proofs are valid.
    /// * `Ok(false)` if any proof is invalid.
    /// * `Err(KzgError)` if an error occurs during verification.
    ///
    fn verify_kzg_proof_batch(
        &self,
        commitments: &[G1Affine],
        zs: &[Fr],
        ys: &[Fr],
        proofs: &[G1Affine],
        blobs_as_field_elements_length: &[u64],
    ) -> Result<bool, KzgError> {
        // Verify that all input arrays have the same length
        // This is crucial for batch verification to work correctly
        if !(commitments.len() == zs.len() && zs.len() == ys.len() && ys.len() == proofs.len()) {
            return Err(KzgError::GenericError(
                "length's of the input are not the same".to_owned(),
            ));
        }

        // Check that all commitments are valid points on the G1 curve
        // This prevents invalid curve attacks
        if !commitments
            .iter()
            .all(|commitment| is_on_curve_g1(&G1Projective::from(*commitment)))
        {
            return Err(KzgError::NotOnCurveError(
                "commitment not on curve".to_owned(),
            ));
        }

        // Check that all proofs are valid points on the G1 curve
        if !proofs
            .iter()
            .all(|proof| is_on_curve_g1(&G1Projective::from(*proof)))
        {
            return Err(KzgError::NotOnCurveError("proof".to_owned()));
        }

        // Verify that the trusted setup point τ*G2 is on the G2 curve
        if !helpers::is_on_curve_g2(&G2Projective::from(*self.get_g2_tau()?)) {
            return Err(KzgError::NotOnCurveError("g2 tau".to_owned()));
        }

        let n = commitments.len();

        // Initialize vectors to store:
        // c_minus_y: [C_i - [y_i]]  (commitment minus the evaluation point encrypted)
        // r_times_z: [r^i * z_i]    (powers of random challenge times evaluation points)
        let mut c_minus_y: Vec<G1Affine> = Vec::with_capacity(n);
        let mut r_times_z: Vec<Fr> = Vec::with_capacity(n);

        // Compute powers of the random challenge: [r^0, r^1, r^2, ..., r^(n-1)]
        let r_powers =
            self.compute_r_powers(commitments, zs, ys, proofs, blobs_as_field_elements_length)?;

        // Compute Σ(r^i * proof_i)
        let proof_lincomb = helpers::g1_lincomb(proofs, &r_powers)?;

        // For each proof i:
        // 1. Compute C_i - [y_i]
        // 2. Compute r^i * z_i
        for i in 0..n {
            // Encrypt y_i as a point on G1
            let ys_encrypted = G1Affine::generator() * ys[i];
            // Compute C_i - [y_i] and convert to affine coordinates
            c_minus_y.push((commitments[i] - ys_encrypted).into_affine());
            // Compute r^i * z_i
            r_times_z.push(r_powers[i] * zs[i]);
        }

        // Compute:
        // proof_z_lincomb = Σ(r^i * z_i * proof_i)
        // c_minus_y_lincomb = Σ(r^i * (C_i - [y_i]))
        let proof_z_lincomb = helpers::g1_lincomb(proofs, &r_times_z)?;
        let c_minus_y_lincomb = helpers::g1_lincomb(&c_minus_y, &r_powers)?;

        // Compute right-hand side of the pairing equation
        let rhs_g1 = c_minus_y_lincomb + proof_z_lincomb;

        // Verify the pairing equation:
        // e(Σ(r^i * proof_i), [τ]) = e(Σ(r^i * (C_i - [y_i])) + Σ(r^i * z_i * proof_i), [1])
        let result = Self::pairings_verify(
            proof_lincomb,
            *self.get_g2_tau()?,
            rhs_g1.into(),
            G2Affine::generator(),
        );
        Ok(result)
    }
}<|MERGE_RESOLUTION|>--- conflicted
+++ resolved
@@ -16,11 +16,7 @@
 use ark_ff::{BigInteger, Field, PrimeField};
 use ark_poly::{EvaluationDomain, GeneralEvaluationDomain};
 use ark_serialize::{CanonicalSerialize, Read};
-<<<<<<< HEAD
 use ark_std::{iterable::Iterable, ops::Div, One, Zero};
-=======
-use ark_std::{iterable::Iterable, ops::Div, str::FromStr, One, Zero};
->>>>>>> 4ad14ea4
 use crossbeam_channel::{bounded, Sender};
 use num_traits::ToPrimitive;
 use rayon::iter::{IntoParallelRefIterator, ParallelIterator};
@@ -130,12 +126,6 @@
         Ok(chunks)
     }
 
-<<<<<<< HEAD
-    // This function calculates the roots of unities but doesn't assign it to the struct
-    // Used in batch verification process as the roots need to be calculated for each blob
-    // because of different length.
-    // length_of_data_after_padding: Length of the blob data after padding in bytes.
-=======
     /// Calculates the roots of unities but doesn't assign it to the struct
     /// Used in batch verification process as the roots need to be calculated for each blob
     /// because of different length.
@@ -164,7 +154,6 @@
     /// assert_eq!(bytes.len(), 64);
     /// // bytes will contain up to max_size bytes from the encoded elements
     /// ```
->>>>>>> 4ad14ea4
     fn calculate_roots_of_unity_standalone(
         length_of_data_after_padding: u64,
         srs_order: u64,
@@ -204,25 +193,12 @@
             ));
         }
 
-<<<<<<< HEAD
         // Find the root of unity corresponding to the calculated log2 value
         let found_root_of_unity =
             helpers::get_and_convert_primitive_root_to_fr(log2_of_evals.into())?;
 
         // Expand the root to get all the roots of unity
         let mut expanded_roots_of_unity = Self::expand_root_of_unity(&found_root_of_unity);
-=======
-        // Get the primitive roots of unity
-        let primitive_roots_of_unity = Self::get_primitive_roots_of_unity()?;
-
-        // Find the root of unity corresponding to the calculated log2 value
-        let found_root_of_unity = primitive_roots_of_unity
-            .get(log2_of_evals as usize)
-            .ok_or_else(|| KzgError::GenericError("Root of unity not found".to_string()))?;
-
-        // Expand the root to get all the roots of unity
-        let mut expanded_roots_of_unity = Self::expand_root_of_unity(found_root_of_unity);
->>>>>>> 4ad14ea4
 
         // Remove the last element to avoid duplication
         expanded_roots_of_unity.truncate(expanded_roots_of_unity.len() - 1);
@@ -298,19 +274,9 @@
             ));
         }
 
-<<<<<<< HEAD
         let found_root_of_unity =
             helpers::get_and_convert_primitive_root_to_fr(log2_of_evals.into())?;
         let mut expanded_roots_of_unity = Self::expand_root_of_unity(&found_root_of_unity);
-=======
-        let primitive_roots_of_unity = Self::get_primitive_roots_of_unity()?;
-        let found_root_of_unity = primitive_roots_of_unity
-            .get(log2_of_evals.to_usize().ok_or_else(|| {
-                KzgError::GenericError("Failed to convert log2_of_evals to usize".to_string())
-            })?)
-            .ok_or_else(|| KzgError::GenericError("Root of unity not found".to_string()))?;
-        let mut expanded_roots_of_unity = Self::expand_root_of_unity(found_root_of_unity);
->>>>>>> 4ad14ea4
         expanded_roots_of_unity.truncate(expanded_roots_of_unity.len() - 1);
 
         params.completed_setup = true;
@@ -359,51 +325,6 @@
         roots
     }
 
-<<<<<<< HEAD
-=======
-    /// Precompute the primitive roots of unity for binary powers that divide r - 1
-    /// TODO(anupsv): Move this to the constants file. Ref: https://github.com/Layr-Labs/rust-kzg-bn254/issues/31
-    fn get_primitive_roots_of_unity() -> Result<Vec<Fr>, KzgError> {
-        let data: [&str; 29] = [
-            "1",
-            "21888242871839275222246405745257275088548364400416034343698204186575808495616",
-            "21888242871839275217838484774961031246007050428528088939761107053157389710902",
-            "19540430494807482326159819597004422086093766032135589407132600596362845576832",
-            "14940766826517323942636479241147756311199852622225275649687664389641784935947",
-            "4419234939496763621076330863786513495701855246241724391626358375488475697872",
-            "9088801421649573101014283686030284801466796108869023335878462724291607593530",
-            "10359452186428527605436343203440067497552205259388878191021578220384701716497",
-            "3478517300119284901893091970156912948790432420133812234316178878452092729974",
-            "6837567842312086091520287814181175430087169027974246751610506942214842701774",
-            "3161067157621608152362653341354432744960400845131437947728257924963983317266",
-            "1120550406532664055539694724667294622065367841900378087843176726913374367458",
-            "4158865282786404163413953114870269622875596290766033564087307867933865333818",
-            "197302210312744933010843010704445784068657690384188106020011018676818793232",
-            "20619701001583904760601357484951574588621083236087856586626117568842480512645",
-            "20402931748843538985151001264530049874871572933694634836567070693966133783803",
-            "421743594562400382753388642386256516545992082196004333756405989743524594615",
-            "12650941915662020058015862023665998998969191525479888727406889100124684769509",
-            "11699596668367776675346610687704220591435078791727316319397053191800576917728",
-            "15549849457946371566896172786938980432421851627449396898353380550861104573629",
-            "17220337697351015657950521176323262483320249231368149235373741788599650842711",
-            "13536764371732269273912573961853310557438878140379554347802702086337840854307",
-            "12143866164239048021030917283424216263377309185099704096317235600302831912062",
-            "934650972362265999028062457054462628285482693704334323590406443310927365533",
-            "5709868443893258075976348696661355716898495876243883251619397131511003808859",
-            "19200870435978225707111062059747084165650991997241425080699860725083300967194",
-            "7419588552507395652481651088034484897579724952953562618697845598160172257810",
-            "2082940218526944230311718225077035922214683169814847712455127909555749686340",
-            "19103219067921713944291392827692070036145651957329286315305642004821462161904",
-        ];
-        data.iter()
-            .map(Fr::from_str)
-            .collect::<Result<Vec<_>, _>>()
-            .map_err(|_| {
-                KzgError::GenericError("Failed to parse primitive roots of unity".to_string())
-            })
-    }
-
->>>>>>> 4ad14ea4
     /// helper function to get g1 points
     pub fn get_g1_points(&self) -> Vec<G1Affine> {
         self.g1.to_vec()
@@ -704,7 +625,6 @@
         let quotient_poly_eval_form = PolynomialEvalForm::new(quotient_poly);
         self.commit_eval_form(&quotient_poly_eval_form)
     }
-<<<<<<< HEAD
 
     /// commit to a [Blob], by transforming it into a [PolynomialEvalForm] and
     /// then calling [Kzg::commit_eval_form].
@@ -734,37 +654,6 @@
         self.compute_proof(polynomial, z_fr)
     }
 
-=======
-
-    /// commit to a [Blob], by transforming it into a [PolynomialEvalForm] and
-    /// then calling [Kzg::commit_eval_form].
-    pub fn commit_blob(&self, blob: &Blob) -> Result<G1Affine, KzgError> {
-        let polynomial = blob.to_polynomial_eval_form();
-        self.commit_eval_form(&polynomial)
-    }
-
-    pub fn compute_proof_with_known_z_fr_index(
-        &self,
-        polynomial: &PolynomialEvalForm,
-        index: u64,
-    ) -> Result<G1Affine, KzgError> {
-        // Convert u64 index to usize for array indexing
-        let usized_index = index.to_usize().ok_or(KzgError::GenericError(
-            "Index conversion to usize failed".to_string(),
-        ))?;
-
-        // Get the root of unity at the specified index
-        let z_fr = self
-            .get_nth_root_of_unity(usized_index)
-            .ok_or_else(|| KzgError::GenericError("Root of unity not found".to_string()))?;
-
-        // Compute the KZG proof at the selected root of unity
-        // This delegates to the main proof computation function
-        // using our selected evaluation point
-        self.compute_proof(polynomial, z_fr)
-    }
-
->>>>>>> 4ad14ea4
     /// Compute a kzg proof from a polynomial in evaluation form.
     /// We don't currently support proofs for polynomials in coefficient form,
     /// but one can take the FFT of the polynomial in coefficient form to
@@ -780,7 +669,6 @@
             return Err(KzgError::GenericError(
                 "setup is not complete, run one of the setup functions".to_string(),
             ));
-<<<<<<< HEAD
         }
 
         // Verify that polynomial length matches roots of unity length
@@ -790,17 +678,6 @@
             ));
         }
 
-=======
-        }
-
-        // Verify that polynomial length matches roots of unity length
-        if polynomial.len() != self.expanded_roots_of_unity.len() {
-            return Err(KzgError::GenericError(
-                "inconsistent length between blob and root of unities".to_string(),
-            ));
-        }
-
->>>>>>> 4ad14ea4
         // Call the implementation to compute the actual proof
         // This will:
         // 1. Evaluate polynomial at z
@@ -1104,11 +981,7 @@
         // Step 5: Check if `z` is in the domain
         if let Some(index) = roots_of_unity.iter().position(|&domain_i| domain_i == *z) {
             return polynomial
-<<<<<<< HEAD
-                .get_at_index(index)
-=======
                 .get_evalualtion(index)
->>>>>>> 4ad14ea4
                 .cloned()
                 .ok_or(KzgError::GenericError(
                     "Polynomial element missing at the found index.".to_string(),
