--- conflicted
+++ resolved
@@ -166,87 +166,7 @@
         expanded_roots_of_unity.truncate(expanded_roots_of_unity.len() - 1);
 
         // Return the parameters and the expanded roots of unity
-<<<<<<< HEAD
-        Ok((params, expanded_roots_of_unity))
-    }
-
-    /// Similar to [Kzg::data_setup_mins], but mainly used for setting up Kzg
-    /// for testing purposes. Used to specify the number of chunks and chunk
-    /// length. These parameters are then used to calculate the FFT params
-    /// required for FFT operations.
-    pub fn data_setup_custom(
-        &mut self,
-        num_of_nodes: u64,
-        padded_input_data_size: u64,
-    ) -> Result<(), KzgError> {
-        let floor = u64::try_from(BYTES_PER_FIELD_ELEMENT)
-            .map_err(|e| KzgError::SerializationError(e.to_string()))?;
-        let len_of_data_in_elements = padded_input_data_size.div_ceil(floor);
-        let min_num_chunks = len_of_data_in_elements.div_ceil(num_of_nodes);
-        self.data_setup_mins(min_num_chunks, num_of_nodes)
-    }
-
-    /// Used to specify the number of chunks and chunk length.
-    /// These parameters are then used to calculate the FFT params required for
-    /// FFT operations.
-    pub fn data_setup_mins(
-        &mut self,
-        min_chunk_length: u64,
-        min_num_chunks: u64,
-    ) -> Result<(), KzgError> {
-        let mut params = Params {
-            num_chunks: min_num_chunks.next_power_of_two(),
-            chunk_length: min_chunk_length.next_power_of_two(),
-            max_fft_width: 0_u64,
-            completed_setup: false,
-        };
-
-        let number_of_evaluations = params.chunk_length * params.num_chunks;
-        let mut log2_of_evals = number_of_evaluations
-            .to_f64()
-            .ok_or_else(|| {
-                KzgError::GenericError("Failed to convert number_of_evaluations to f64".to_string())
-            })?
-            .log2()
-            .to_u8()
-            .ok_or_else(|| {
-                KzgError::GenericError("Failed to convert number_of_evaluations to u8".to_string())
-            })?;
-        params.max_fft_width = 1_u64 << log2_of_evals;
-
-        if params.chunk_length == 1 {
-            log2_of_evals = (2 * params.num_chunks)
-                .to_f64()
-                .ok_or_else(|| {
-                    KzgError::GenericError("Failed to convert num_chunks to f64".to_string())
-                })?
-                .log2()
-                .to_u8()
-                .ok_or_else(|| {
-                    KzgError::GenericError("Failed to convert num_chunks to u8".to_string())
-                })?;
-        }
-
-        if params.chunk_length * params.num_chunks >= self.srs_order {
-            return Err(KzgError::SerializationError(
-                "the supplied encoding parameters are not valid with respect to the SRS."
-                    .to_string(),
-            ));
-        }
-
-        let found_root_of_unity =
-            helpers::get_and_convert_primitive_root_to_fr(log2_of_evals.into())?;
-        let mut expanded_roots_of_unity = Self::expand_root_of_unity(&found_root_of_unity);
-        expanded_roots_of_unity.truncate(expanded_roots_of_unity.len() - 1);
-
-        params.completed_setup = true;
-        self.params = params;
-        self.expanded_roots_of_unity = expanded_roots_of_unity;
-
-        Ok(())
-=======
         Ok(expanded_roots_of_unity)
->>>>>>> 94f57a1d
     }
 
     /// Calculates the roots of unities and assigns it to the struct
