use crate::{
    blob::Blob,
<<<<<<< HEAD
    consts::{BYTES_PER_FIELD_ELEMENT, SIZE_OF_G1_AFFINE_COMPRESSED},
    errors::{BlobError, KzgError},
    helpers::{self, check_directory, is_on_curve_g2},
=======
    consts::BYTES_PER_FIELD_ELEMENT,
    errors::KzgError,
    helpers,
>>>>>>> 85be3570
    polynomial::{Polynomial, PolynomialFormat},
    traits::ReadPointFromBytes,
};

use crate::consts::{
    Endianness, FIAT_SHAMIR_PROTOCOL_DOMAIN, FIELD_ELEMENTS_PER_BLOB, KZG_ENDIANNESS,
    RANDOM_CHALLENGE_KZG_BATCH_DOMAIN,
};
use crate::helpers::is_on_curve_g1;
use ark_bn254::{Bn254, Fr, G1Affine, G1Projective, G2Affine, G2Projective};
use ark_ec::{pairing::Pairing, AffineRepr, CurveGroup, VariableBaseMSM};
use ark_ff::{BigInteger, Field, PrimeField};
use ark_poly::{EvaluationDomain, GeneralEvaluationDomain};
use ark_serialize::Read;
use ark_std::{ops::Div, str::FromStr, One, Zero};
use crossbeam_channel::{bounded, Sender};
use num_traits::ToPrimitive;
use rayon::iter::{IntoParallelRefIterator, ParallelIterator};
use sha2::{Digest, Sha256};
use std::{
    fs::File,
    io::{self, BufReader},
};

#[derive(Debug, PartialEq, Clone)]
pub struct Kzg {
    g1: Vec<G1Affine>,
    g2: Vec<G2Affine>,
    params: Params,
    srs_order: u64,
    expanded_roots_of_unity: Vec<Fr>,
}

#[derive(Debug, PartialEq, Clone)]
struct Params {
    chunk_length: u64,
    num_chunks: u64,
    max_fft_width: u64,
    completed_setup: bool,
}

impl Kzg {
    pub fn setup(
        path_to_g1_points: &str,
        path_to_g2_points: &str,
        g2_power_of2_path: &str,
        srs_order: u32,
        srs_points_to_load: u32,
    ) -> Result<Self, KzgError> {
        if srs_points_to_load > srs_order {
            return Err(KzgError::GenericError(
                "number of points to load is more than the srs order".to_string(),
            ));
        }

        let g1_points =
            Self::parallel_read_g1_points(path_to_g1_points.to_owned(), srs_points_to_load, false)
                .map_err(|e| KzgError::SerializationError(e.to_string()))?;

        let g2_points: Vec<G2Affine> =
            match (path_to_g2_points.is_empty(), g2_power_of2_path.is_empty()) {
                (false, _) => Self::parallel_read_g2_points(
                    path_to_g2_points.to_owned(),
                    srs_points_to_load,
                    false,
                )
                .map_err(|e| KzgError::SerializationError(e.to_string()))?,
                (_, false) => Self::read_g2_point_on_power_of_2(g2_power_of2_path)?,
                (true, true) => {
                    return Err(KzgError::GenericError(
                        "both g2 point files are empty, need the proper file specified".to_string(),
                    ))
                },
            };

        Ok(Self {
            g1: g1_points,
            g2: g2_points,
            params: Params {
                chunk_length: 0,
                num_chunks: 0,
                max_fft_width: 0,
                completed_setup: false,
            },
            srs_order: srs_order.into(),
            expanded_roots_of_unity: vec![],
        })
    }

    pub fn read_g2_point_on_power_of_2(g2_power_of2_path: &str) -> Result<Vec<G2Affine>, KzgError> {
        let mut file = File::open(g2_power_of2_path).unwrap();

        // Calculate the start position in bytes and seek to that position
        // Read in 64-byte chunks
        let mut chunks = Vec::new();
        let mut buffer = [0u8; 64];
        loop {
            let bytes_read = file.read(&mut buffer).unwrap();
            if bytes_read == 0 {
                break; // End of file reached
            }
            chunks.push(G2Affine::read_point_from_bytes_be(&buffer[..bytes_read]).unwrap());
        }
        Ok(chunks)
    }

    fn calculate_roots_of_unity_non_assign(
        length_of_data_after_padding: u64,
        srs_order: u64,
    ) -> Result<(Params, Vec<Fr>), KzgError> {
        let mut params = Params {
            num_chunks: 0_u64,
            chunk_length: 0_u64,
            max_fft_width: 0_u64,
            completed_setup: false,
        };
        let log2_of_evals = length_of_data_after_padding
            .div_ceil(32)
            .next_power_of_two()
            .to_f64()
            .unwrap()
            .log2()
            .to_u8()
            .unwrap();
        params.max_fft_width = 1_u64 << log2_of_evals;

        if length_of_data_after_padding
            .div_ceil(BYTES_PER_FIELD_ELEMENT as u64)
            .next_power_of_two()
            >= srs_order
        {
            return Err(KzgError::SerializationError(
                "the supplied encoding parameters are not valid with respect to the SRS."
                    .to_string(),
            ));
        }

        let primitive_roots_of_unity = Self::get_primitive_roots_of_unity();
        let found_root_of_unity = primitive_roots_of_unity
            .get(log2_of_evals as usize)
            .unwrap();
        let mut expanded_roots_of_unity = Self::expand_root_of_unity(found_root_of_unity);
        expanded_roots_of_unity.truncate(expanded_roots_of_unity.len() - 1);

        params.completed_setup = true;

        Ok((params, expanded_roots_of_unity))
    }

    /// data_setup_custom is a helper function
    pub fn data_setup_custom(
        &mut self,
        num_of_nodes: u64,
        padded_input_data_size: u64,
    ) -> Result<(), KzgError> {
        let floor = u64::try_from(BYTES_PER_FIELD_ELEMENT)
            .map_err(|e| KzgError::SerializationError(e.to_string()))?;
        let len_of_data_in_elements = padded_input_data_size.div_ceil(floor);
        let min_num_chunks = len_of_data_in_elements.div_ceil(num_of_nodes);
        self.data_setup_mins(min_num_chunks, num_of_nodes)
    }

    /// data_setup_mins sets up the environment per the blob data
    pub fn data_setup_mins(
        &mut self,
        min_chunk_length: u64,
        min_num_chunks: u64,
    ) -> Result<(), KzgError> {
        let mut params = Params {
            num_chunks: min_num_chunks.next_power_of_two(),
            chunk_length: min_chunk_length.next_power_of_two(),
            max_fft_width: 0_u64,
            completed_setup: false,
        };

        let number_of_evaluations = params.chunk_length * params.num_chunks;
        let mut log2_of_evals = number_of_evaluations
            .to_f64()
            .unwrap()
            .log2()
            .to_u8()
            .unwrap();
        params.max_fft_width = 1_u64 << log2_of_evals;

        if params.chunk_length == 1 {
            log2_of_evals = (2 * params.num_chunks)
                .to_f64()
                .unwrap()
                .log2()
                .to_u8()
                .unwrap();
        }

        if params.chunk_length * params.num_chunks >= self.srs_order {
            return Err(KzgError::SerializationError(
                "the supplied encoding parameters are not valid with respect to the SRS."
                    .to_string(),
            ));
        }

        let primitive_roots_of_unity = Self::get_primitive_roots_of_unity();
        let found_root_of_unity = primitive_roots_of_unity
            .get(log2_of_evals.to_usize().unwrap())
            .unwrap();
        let mut expanded_roots_of_unity = Self::expand_root_of_unity(found_root_of_unity);
        expanded_roots_of_unity.truncate(expanded_roots_of_unity.len() - 1);

        params.completed_setup = true;
        self.params = params;
        self.expanded_roots_of_unity = expanded_roots_of_unity;

        Ok(())
    }

    pub fn calculate_roots_of_unity(
        &mut self,
        length_of_data_after_padding: u64,
    ) -> Result<(), KzgError> {
        let (params, roots_of_unity) = Self::calculate_roots_of_unity_non_assign(
            length_of_data_after_padding,
            self.srs_order,
        )?;
        self.params = params;
        self.params.completed_setup = true;
        self.expanded_roots_of_unity = roots_of_unity;

        Ok(())
    }

    /// helper function to get the
    pub fn get_nth_root_of_unity(&self, i: usize) -> Option<&Fr> {
        self.expanded_roots_of_unity.get(i)
    }

    /// function to expand the roots based on the configuration
    fn expand_root_of_unity(root_of_unity: &Fr) -> Vec<Fr> {
        let mut roots = vec![Fr::one()]; // Initialize with 1
        roots.push(*root_of_unity); // Add the root of unity

        let mut i = 1;
        while !roots[i].is_one() {
            // Continue until the element cycles back to one
            let this = &roots[i];
            i += 1;
            roots.push(this * root_of_unity); // Push the next power of the root
                                              // of unity
        }
        roots
    }

    /// refer to DA code for more context
    fn get_primitive_roots_of_unity() -> Vec<Fr> {
        let data: [&str; 29] = [
            "1",
            "21888242871839275222246405745257275088548364400416034343698204186575808495616",
            "21888242871839275217838484774961031246007050428528088939761107053157389710902",
            "19540430494807482326159819597004422086093766032135589407132600596362845576832",
            "14940766826517323942636479241147756311199852622225275649687664389641784935947",
            "4419234939496763621076330863786513495701855246241724391626358375488475697872",
            "9088801421649573101014283686030284801466796108869023335878462724291607593530",
            "10359452186428527605436343203440067497552205259388878191021578220384701716497",
            "3478517300119284901893091970156912948790432420133812234316178878452092729974",
            "6837567842312086091520287814181175430087169027974246751610506942214842701774",
            "3161067157621608152362653341354432744960400845131437947728257924963983317266",
            "1120550406532664055539694724667294622065367841900378087843176726913374367458",
            "4158865282786404163413953114870269622875596290766033564087307867933865333818",
            "197302210312744933010843010704445784068657690384188106020011018676818793232",
            "20619701001583904760601357484951574588621083236087856586626117568842480512645",
            "20402931748843538985151001264530049874871572933694634836567070693966133783803",
            "421743594562400382753388642386256516545992082196004333756405989743524594615",
            "12650941915662020058015862023665998998969191525479888727406889100124684769509",
            "11699596668367776675346610687704220591435078791727316319397053191800576917728",
            "15549849457946371566896172786938980432421851627449396898353380550861104573629",
            "17220337697351015657950521176323262483320249231368149235373741788599650842711",
            "13536764371732269273912573961853310557438878140379554347802702086337840854307",
            "12143866164239048021030917283424216263377309185099704096317235600302831912062",
            "934650972362265999028062457054462628285482693704334323590406443310927365533",
            "5709868443893258075976348696661355716898495876243883251619397131511003808859",
            "19200870435978225707111062059747084165650991997241425080699860725083300967194",
            "7419588552507395652481651088034484897579724952953562618697845598160172257810",
            "2082940218526944230311718225077035922214683169814847712455127909555749686340",
            "19103219067921713944291392827692070036145651957329286315305642004821462161904",
        ];
        data.iter()
            .map(|each| Fr::from_str(each).unwrap())
            .collect()
    }

    /// helper function to get g1 points
    pub fn get_g1_points(&self) -> Vec<G1Affine> {
        self.g1.to_vec()
    }

    /// read files in chunks with specified length
    /// TODO: chunks seems misleading here, since we read one field element at a time.
    fn read_file_chunks(
        file_path: &str,
        sender: Sender<(Vec<u8>, usize, bool)>,
        point_size: usize,
        num_points: u32,
        is_native: bool,
    ) -> io::Result<()> {
        let file = File::open(file_path)?;
        let mut reader = BufReader::new(file);
        let mut position = 0;
        let mut buffer = vec![0u8; point_size];

        let mut i = 0;
        // We are making one syscall per field element, which is super inefficient.
        // FIXME: Read the entire file (or large segments) into memory and then split it into field elements.
        // Entire G1 file might be ~8GiB, so might not fit in RAM.
        while let Ok(bytes_read) = reader.read(&mut buffer) {
            if bytes_read == 0 {
                break;
            }
            sender
                .send((buffer[..bytes_read].to_vec(), position, is_native))
                .unwrap();
            position += bytes_read;
            buffer.resize(point_size, 0); // Ensure the buffer is always the correct size
            i += 1;
            if num_points == i {
                break;
            }
        }
        Ok(())
    }

    /// read G2 points in parallel
    pub fn parallel_read_g2_points(
        file_path: String,
        srs_points_to_load: u32,
        is_native: bool,
    ) -> Result<Vec<G2Affine>, KzgError> {
        let (sender, receiver) = bounded::<(Vec<u8>, usize, bool)>(1000);

        // Spawning the reader thread
        let reader_thread = std::thread::spawn(
            move || -> Result<(), Box<dyn std::error::Error + Send + Sync>> {
                Self::read_file_chunks(&file_path, sender, 64, srs_points_to_load, is_native)
                    .map_err(|e| -> Box<dyn std::error::Error + Send + Sync> { Box::new(e) })
            },
        );

        let num_workers = num_cpus::get();

        let workers: Vec<_> = (0..num_workers)
            .map(|_| {
                let receiver = receiver.clone();
                std::thread::spawn(move || helpers::process_chunks::<G2Affine>(receiver))
            })
            .collect();

        // Wait for the reader thread to finish
        match reader_thread.join() {
            Ok(result) => match result {
                Ok(_) => {},
                Err(e) => return Err(KzgError::GenericError(e.to_string())),
            },
            Err(_) => return Err(KzgError::GenericError("Thread panicked".to_string())),
        }

        // Collect and sort results
        let mut all_points = Vec::new();
        for worker in workers {
            let points = worker.join().expect("Worker thread panicked");
            all_points.extend(points);
        }

        // Sort by original position to maintain order
        all_points.sort_by_key(|&(_, position)| position);
        Ok(all_points.iter().map(|(point, _)| *point).collect())
    }

    /// read G1 points in parallel, by creating one reader thread, which reads bytes from the file,
    /// and fans them out to worker threads (one per cpu) which parse the bytes into G1Affine points.
    /// The worker threads then fan in the parsed points to the main thread, which sorts them by
    /// their original position in the file to maintain order.
    ///
    /// # Arguments
    /// * `file_path` - The path to the file containing the G1 points
    /// * `srs_points_to_load` - The number of points to load from the file
    /// * `is_native` - Whether the points are in native arkworks format or not
    ///
    /// # Returns
    /// * `Ok(Vec<G1Affine>)` - The G1 points read from the file
    /// * `Err(KzgError)` - An error occurred while reading the file
    pub fn parallel_read_g1_points_native(
        file_path: String,
        srs_points_to_load: u32,
        is_native: bool,
    ) -> Result<Vec<G1Affine>, KzgError> {
        // Channel contains (bytes, position, is_native) tuples. The position is used to reorder the points after processing them.
        let (sender, receiver) = bounded::<(Vec<u8>, usize, bool)>(1000);

        // Spawning the reader thread
        let reader_thread = std::thread::spawn(
            move || -> Result<(), Box<dyn std::error::Error + Send + Sync>> {
                Self::read_file_chunks(&file_path, sender, 32, srs_points_to_load, is_native)
                    .map_err(|e| -> Box<dyn std::error::Error + Send + Sync> { Box::new(e) })
            },
        );

        let num_workers = num_cpus::get();

        let workers: Vec<_> = (0..num_workers)
            .map(|_| {
                let receiver = receiver.clone();
                std::thread::spawn(move || helpers::process_chunks::<G1Affine>(receiver))
            })
            .collect();

        // Wait for the reader thread to finish
        match reader_thread.join() {
            Ok(result) => match result {
                Ok(_) => {},
                Err(e) => return Err(KzgError::GenericError(e.to_string())),
            },
            Err(_) => return Err(KzgError::GenericError("Thread panicked".to_string())),
        }

        // Collect and sort results
        let mut all_points = Vec::new();
        for worker in workers {
            let points = worker.join().expect("Worker thread panicked");
            all_points.extend(points);
        }

        // Sort by original position to maintain order
        all_points.sort_by_key(|&(_, position)| position);

        Ok(all_points.iter().map(|(point, _)| *point).collect())
    }

    /// read G1 points in parallel
    pub fn parallel_read_g1_points(
        file_path: String,
        srs_points_to_load: u32,
        is_native: bool,
    ) -> Result<Vec<G1Affine>, KzgError> {
        let (sender, receiver) = bounded::<(Vec<u8>, usize, bool)>(1000);

        // Spawning the reader thread
        let reader_handle = std::thread::spawn(
            move || -> Result<(), Box<dyn std::error::Error + Send + Sync>> {
                Self::read_file_chunks(&file_path, sender, 32, srs_points_to_load, is_native)
                    .map_err(|e| -> Box<dyn std::error::Error + Send + Sync> { Box::new(e) })
            },
        );

        let num_workers = num_cpus::get();

        let worker_handles: Vec<_> = (0..num_workers)
            .map(|_| {
                let receiver = receiver.clone();
                std::thread::spawn(move || helpers::process_chunks::<G1Affine>(receiver))
            })
            .collect();

        // Wait for the reader thread to finish
        match reader_handle.join() {
            Ok(result) => match result {
                Ok(_) => {},
                Err(e) => return Err(KzgError::GenericError(e.to_string())),
            },
            Err(_) => return Err(KzgError::GenericError("Thread panicked".to_string())),
        }

        // Collect and sort results
        let mut all_points = Vec::new();
        for handle in worker_handles {
            let points = handle.join().expect("Worker thread panicked");
            all_points.extend(points);
        }

        // Sort by original position to maintain order
        all_points.sort_by_key(|&(_, position)| position);

        Ok(all_points.iter().map(|(point, _)| *point).collect())
    }

    /// obtain copy of g2 points
    pub fn get_g2_points(&self) -> Vec<G2Affine> {
        self.g2.to_vec()
    }

    /// commit the actual polynomial with the values setup
    pub fn commit(&self, polynomial: &Polynomial) -> Result<G1Affine, KzgError> {
        if polynomial.len() > self.g1.len() {
            return Err(KzgError::SerializationError(
                "polynomial length is not correct".to_string(),
            ));
        }

        let bases = match polynomial.get_form() {
            PolynomialFormat::InEvaluationForm => {
                // If the polynomial is in evaluation form, use the original g1 points
                self.g1[..polynomial.len()].to_vec()
            },
            PolynomialFormat::InCoefficientForm => {
                // If the polynomial is in coefficient form, use inverse FFT
                self.g1_ifft(polynomial.len())?
            },
        };

        match G1Projective::msm(&bases, &polynomial.to_vec()) {
            Ok(res) => Ok(res.into_affine()),
            Err(err) => Err(KzgError::CommitError(err.to_string())),
        }
    }

    pub fn blob_to_kzg_commitment(
        &self,
        blob: &Blob,
        form: PolynomialFormat,
    ) -> Result<G1Affine, KzgError> {
        let polynomial = blob
            .to_polynomial(form)
            .map_err(|err| KzgError::SerializationError(err.to_string()))?;
        let commitment = self.commit(&polynomial)?;
        Ok(commitment)
    }

    /// helper function to work with the library and the env of the kzg instance
    pub fn compute_kzg_proof_with_roots_of_unity(
        &self,
        polynomial: &Polynomial,
        index: u64,
    ) -> Result<G1Affine, KzgError> {
        self.compute_kzg_proof_eigenda(polynomial, index)
    }
    
    /// Helper function for `compute_kzg_proof()` and `compute_blob_kzg_proof()`
    fn compute_kzg_proof_impl(
        &self,
        polynomial: &Polynomial,
        z_fr: &Fr,
    ) -> Result<G1Affine, KzgError> {
        if !self.params.completed_setup {
            return Err(KzgError::GenericError(
                "setup is not complete, run the data_setup functions".to_string(),
            ));
        }

        if polynomial.len() != self.expanded_roots_of_unity.len() {
            return Err(KzgError::GenericError(
                "inconsistent length between blob and root of unities".to_string(),
            ));
        }

        let eval_fr = polynomial.to_vec();
        let mut poly_shift: Vec<Fr> = Vec::with_capacity(eval_fr.len());

        let y_fr = Self::evaluate_polynomial_in_evaluation_form(polynomial, &z_fr, self.srs_order)?;

        for fr in &eval_fr {
            poly_shift.push(*fr - y_fr);
        }

        let mut denom_poly = Vec::<Fr>::with_capacity(self.expanded_roots_of_unity.len());
        for root_of_unity in self.expanded_roots_of_unity.iter().take(eval_fr.len()) {
            denom_poly.push(*root_of_unity - z_fr);
        }

        let mut quotient_poly = Vec::<Fr>::with_capacity(self.expanded_roots_of_unity.len());

        for i in 0..self.expanded_roots_of_unity.len() {
            if denom_poly[i].is_zero() {
                quotient_poly.push(self.compute_quotient_eval_on_domain(
                    z_fr,
                    &eval_fr,
                    &y_fr,
                    &self.expanded_roots_of_unity,
                ));
            } else {
                quotient_poly.push(poly_shift[i].div(denom_poly[i]));
            }
        }

        let bases = match polynomial.get_form() {
            PolynomialFormat::InEvaluationForm => {
                // If the polynomial is in evaluation form, use the original g1 points
                self.g1[..polynomial.len()].to_vec()
            },
            PolynomialFormat::InCoefficientForm => {
                // If the polynomial is in coefficient form, use inverse FFT
                self.g1_ifft(polynomial.len())?
            },
        };

        match G1Projective::msm(&bases, &quotient_poly) {
            Ok(res) => Ok(G1Affine::from(res)),
            Err(err) => Err(KzgError::SerializationError(err.to_string())),
        }
    }


    pub fn compute_kzg_proof_eigenda(
        &self,
        polynomial: &Polynomial,
        index: u64,
    ) -> Result<G1Affine, KzgError> {

        let usized_index = if let Some(x) = index.to_usize() {
            x
        } else {
            return Err(KzgError::SerializationError(
                "index couldn't be converted to usize".to_string(),
            ));
        };

        let z_fr = self.expanded_roots_of_unity[usized_index];
        self.compute_kzg_proof(polynomial, &z_fr)
    }    
    
    /// Compute KZG proof at point `z` for the polynomial represented by `Polynomial`.
    /// Do this by computing the quotient polynomial in evaluation form: q(x) = (p(x) - p(z)) / (x - z).
    pub fn compute_kzg_proof(
        &self,
        polynomial: &Polynomial,
        z_fr: &Fr,
    ) -> Result<G1Affine, KzgError> {
        if !self.params.completed_setup {
            return Err(KzgError::GenericError(
                "setup is not complete, run the data_setup functions".to_string(),
            ));
        }

        if polynomial.len() != self.expanded_roots_of_unity.len() {
            return Err(KzgError::GenericError(
                "inconsistent length between blob and root of unities".to_string(),
            ));
        }
        
        self.compute_kzg_proof_impl(polynomial, z_fr)
    }

    /// refer to DA for more context
    pub fn compute_quotient_eval_on_domain(
        &self,
        z_fr: &Fr,
        eval_fr: &[Fr],
        value_fr: &Fr,
        roots_of_unity: &[Fr],
    ) -> Fr {
        let mut quotient = Fr::zero();
        let mut fi: Fr = Fr::zero();
        let mut numerator: Fr = Fr::zero();
        let mut denominator: Fr = Fr::zero();
        let mut temp: Fr = Fr::zero();

        roots_of_unity.iter().enumerate().for_each(|(i, omega_i)| {
            if *omega_i == *z_fr {
                return;
            }
            fi = eval_fr[i] - value_fr;
            numerator = fi * omega_i;
            denominator = z_fr - omega_i;
            denominator *= z_fr;
            temp = numerator.div(denominator);
            quotient += temp;
        });

        quotient
    }

    /// function to compute the inverse FFT
    pub fn g1_ifft(&self, length: usize) -> Result<Vec<G1Affine>, KzgError> {
        // is not power of 2
        if !length.is_power_of_two() {
            return Err(KzgError::FFTError(
                "length provided is not a power of 2".to_string(),
            ));
        }

<<<<<<< HEAD
        let cached_points = Self::read_from_cache_if_exists(length, &self.cache_dir);
        if cached_points.is_empty() {
            let points_projective: Vec<G1Projective> = self.g1[..length]
                .par_iter()
                .map(|&p| G1Projective::from(p))
                .collect();

            match GeneralEvaluationDomain::<Fr>::new(length) {
                Some(domain) => {
                    let ifft_result = domain.ifft(&points_projective);
                    let ifft_result_affine: Vec<_> =
                        ifft_result.par_iter().map(|p| p.into_affine()).collect();
                    Ok(ifft_result_affine)
                },
                None => Err(KzgError::FFTError(
                    "Could not perform IFFT due to domain consturction error".to_string(),
                )),
            }
        } else {
            Ok(cached_points)
        }
=======
        let points_projective: Vec<G1Projective> = self.g1[..length]
            .par_iter()
            .map(|&p| G1Projective::from(p))
            .collect();
        let ifft_result: Vec<_> = GeneralEvaluationDomain::<Fr>::new(length)
            .ok_or(KzgError::FftError(
                "Could not perform IFFT due to domain consturction error".to_string(),
            ))?
            .ifft(&points_projective)
            .par_iter()
            .map(|p| p.into_affine())
            .collect();

        Ok(ifft_result)
>>>>>>> 85be3570
    }

    pub fn verify_kzg_proof(
        &self,
        commitment: G1Affine,
        proof: G1Affine,
        value_fr: Fr,
        z_fr: Fr,
    ) -> bool {
        let g2_tau = if self.g2.len() > 28 {
            *self.g2.get(1).unwrap()
        } else {
            *self.g2.first().unwrap()
        };
        let value_g1 = (G1Affine::generator() * value_fr).into_affine();
        let commit_minus_value = (commitment - value_g1).into_affine();
        let z_g2 = (G2Affine::generator() * z_fr).into_affine();
        let x_minus_z = (g2_tau - z_g2).into_affine();
        Self::pairings_verify(commit_minus_value, G2Affine::generator(), proof, x_minus_z)
    }

    pub fn get_g2_tau(&self) -> &G2Affine {
        if self.g2.len() > 28 {
            return self.g2.get(1).unwrap();
        } else {
            return self.g2.first().unwrap();
        };
    }

    fn pairings_verify(a1: G1Affine, a2: G2Affine, b1: G1Affine, b2: G2Affine) -> bool {
        let neg_b1 = -b1;
        let p = [a1, neg_b1];
        let q = [a2, b2];
        let result = Bn254::multi_pairing(p, q);
        result.is_zero()
    }

    /// Maps a byte slice to a field element (`Fr`) using SHA-256 from SHA3 family as the
    /// hash function.
    ///
    /// # Arguments
    ///
    /// * `msg` - The input byte slice to hash.
    ///
    /// # Returns
    ///
    /// * `Fr` - The resulting field element.
    fn hash_to_field_element(msg: &[u8]) -> Fr {
        // Perform the hash operation.
        let msg_digest = Sha256::digest(msg);
        let hash_elements = msg_digest.as_slice();

        let fr_element: Fr = match KZG_ENDIANNESS {
            Endianness::Big => Fr::from_be_bytes_mod_order(hash_elements),
            Endianness::Little => Fr::from_le_bytes_mod_order(hash_elements),
        };

        fr_element
    }

    /// Computes the Fiat-Shamir challenge from a blob and its commitment.
    ///
    /// # Arguments
    ///
    /// * `blob` - A reference to the `Blob` struct.
    /// * `commitment` - A reference to the `G1Affine` commitment.
    ///
    /// # Returns
    ///
    /// * `Ok(Fr)` - The resulting field element challenge.
    /// * `Err(KzgError)` - If any step fails.
    fn compute_challenge(blob: &Blob, commitment: &G1Affine) -> Result<Fr, KzgError> {
        let blob_poly = blob
            .to_polynomial(PolynomialFormat::InCoefficientForm)
            .unwrap();
        let challenge_input_size: usize = FIAT_SHAMIR_PROTOCOL_DOMAIN.len()
            + 8
            + 8
            + (blob_poly.len() * BYTES_PER_FIELD_ELEMENT)
            + SIZE_OF_G1_AFFINE_COMPRESSED;
        let mut digest_bytes: Vec<u8> = vec![0; challenge_input_size];
        let mut offset = 0_usize;

        // Copy domain separator
        const DOMAIN_STR_LENGTH: usize = FIAT_SHAMIR_PROTOCOL_DOMAIN.len();

        digest_bytes[offset..DOMAIN_STR_LENGTH].copy_from_slice(FIAT_SHAMIR_PROTOCOL_DOMAIN);
        offset += DOMAIN_STR_LENGTH;

        // Copy polynomial degree (16-bytes, big-endian)
        digest_bytes[offset..offset + 8].copy_from_slice(&0_u64.to_be_bytes());
        offset += 8;
        digest_bytes[offset..offset + 8].copy_from_slice(&(blob_poly.len() as u64).to_be_bytes());
        offset += 8;

        let bytes_per_blob: usize = blob_poly.len() * BYTES_PER_FIELD_ELEMENT;

        let blob_data = helpers::to_byte_array(
            &blob_poly.to_vec(),
            blob_poly.len() * BYTES_PER_FIELD_ELEMENT,
        );
        digest_bytes[offset..offset + bytes_per_blob].copy_from_slice(blob_data.as_slice());
        offset += bytes_per_blob;

        // Copy commitment
        let mut commitment_bytes = Vec::with_capacity(32);
        commitment
            .serialize_compressed(&mut commitment_bytes)
            .map_err(|_| KzgError::SerializationError("Failed to serialize commitment".to_string()))
            .unwrap();

        digest_bytes[offset..offset + SIZE_OF_G1_AFFINE_COMPRESSED]
            .copy_from_slice(&commitment_bytes);
        offset += SIZE_OF_G1_AFFINE_COMPRESSED;

        /* Make sure we wrote the entire buffer */
        if offset != challenge_input_size {
            return Err(KzgError::InvalidInputLength);
        }
        let evaluation_fr = Self::hash_to_field_element(&digest_bytes);
        Ok(evaluation_fr)
    }

    fn evaluate_polynomial_in_evaluation_form(
        polynomial: &Polynomial,
        z: &Fr,
        srs_order: u64,
    ) -> Result<Fr, KzgError> {
        // Step 1: Retrieve the length of the padded blob
        let blob_size = polynomial.get_length_of_padded_blob();

        // Step 2: Calculate roots of unity for the given blob size and SRS order
        let (_, roots_of_unity) =
            Self::calculate_roots_of_unity_non_assign(blob_size as u64, srs_order)?;

        // Step 3: Ensure the polynomial length matches the domain length
        if polynomial.len() != roots_of_unity.len() {
            return Err(KzgError::InvalidInputLength);
        }

        let width = polynomial.len();

        // Step 4: Compute inverse_width = 1 / width
        let inverse_width = Fr::from(width as u64)
            .inverse()
            .ok_or(KzgError::InvalidDenominator)?;

        // Step 5: Check if `z` is in the domain
        if let Some(index) = roots_of_unity.iter().position(|&domain_i| domain_i == *z) {
            return polynomial
                .get_at_index(index)
                .cloned()
                .ok_or(KzgError::GenericError(
                    "Polynomial element missing at the found index.".to_string(),
                ));
        }

        // Step 6: Use the barycentric formula to compute the evaluation
        let sum = polynomial
            .to_vec()
            .iter()
            .zip(roots_of_unity.iter())
            .map(|(f_i, &domain_i)| {
                let a = *f_i * domain_i;
                let b = *z - domain_i;
                // Since `z` is not in the domain, `b` should never be zero
                a / b
            })
            .fold(Fr::zero(), |acc, val| acc + val);

        // Step 7: Compute r = z^width - 1
        let r = z.pow([width as u64]) - Fr::one();

        // Step 8: Compute f(z) = (z^width - 1) / width * sum
        let f_z = sum * r * inverse_width;

        Ok(f_z)
    }

    fn compute_challenges_and_evaluate_polynomial(
        blobs: Vec<Blob>,
        commitments: &[G1Affine],
        srs_order: u64,
    ) -> Result<(Vec<Fr>, Vec<Fr>), KzgError> {
        // Initialize vectors to store evaluation challenges and polynomial evaluations
        let mut evaluation_challenges = Vec::with_capacity(blobs.len());
        let mut ys = Vec::with_capacity(blobs.len());

        // Iterate over each blob to compute its polynomial evaluation
        // TODO: There are some cache optimizations that can be done here for the roots of unities calculations.
        //       Also depending on the size of blobs, this can be parallelized for some gains.
        for i in 0..blobs.len() {
            // Convert the blob to its polynomial representation
            let polynomial = blobs[i]
                .to_polynomial(PolynomialFormat::InCoefficientForm)
                .unwrap();

            // Compute the Fiat-Shamir challenge for the current blob and its commitment
            let evaluation_challenge = Self::compute_challenge(&blobs[i], &commitments[i])?;
            // Evaluate the polynomial at the computed challenge
            let y = Self::evaluate_polynomial_in_evaluation_form(
                &polynomial,
                &evaluation_challenge,
                srs_order,
            )?;

            // Store the evaluation challenge and the polynomial evaluation
            evaluation_challenges.push(evaluation_challenge);
            ys.push(y);
        }

        // Return the vectors of evaluation challenges and polynomial evaluations
        Ok((evaluation_challenges, ys))
    }

    pub fn verify_blob_kzg_proof(
        &self,
        blob: &Blob,
        commitment: &G1Affine,
        proof: &G1Affine,
    ) -> Result<bool, KzgError> {
        // Convert blob to polynomial
        let polynomial = blob
            .to_polynomial(PolynomialFormat::InCoefficientForm)
            .unwrap();

        // Compute the evaluation challenge for the blob and commitment
        let evaluation_challenge = Self::compute_challenge(blob, commitment)?;

        // Evaluate the polynomial in evaluation form
        let y = Self::evaluate_polynomial_in_evaluation_form(
            &polynomial,
            &evaluation_challenge,
            self.srs_order,
        )?;

        // Verify the KZG proof
        Ok(self.verify_kzg_proof(*commitment, *proof, y, evaluation_challenge))
    }

    pub fn compute_blob_kzg_proof(
        &self,
        blob: &Blob,
        commitment: &G1Affine,
    ) -> Result<G1Affine, KzgError> {
        if !blob.is_padded() {
            return Err(KzgError::GenericError(
                "blob needs to be padded".to_string(),
            ));
        }

        if !is_on_curve_g1(&G1Projective::from(*commitment)) {
            return Err(KzgError::GenericError(
                "commitment not on curve".to_string(),
            ));
        }

        let blob_poly = blob
            .to_polynomial(PolynomialFormat::InCoefficientForm)
            .unwrap();
        let evaluation_challenge = Self::compute_challenge(blob, commitment)?;
        self.compute_kzg_proof_impl(&blob_poly, &evaluation_challenge)
    }

    pub fn verify_blob_kzg_proof_batch(
        &self,
        blobs: &Vec<Blob>,
        commitments: &Vec<G1Affine>,
        proofs: &Vec<G1Affine>,
    ) -> Result<bool, KzgError> {
        if !(commitments.len() == blobs.len() && proofs.len() == blobs.len()) {
            return Err(KzgError::GenericError(
                "length's of the input are not the same".to_owned(),
            ));
        }

        if !blobs.iter().all(|blob| blob.is_padded()) {
            return Err(BlobError::GenericError("blob not padded".to_owned()).into());
        }

        if !commitments
            .iter()
            .all(|commitment| is_on_curve_g1(&G1Projective::from(*commitment)))
        {
            return Err(KzgError::CommitmentError(
                "commitment not on curve".to_owned(),
            ));
        }

        if !proofs
            .iter()
            .all(|proof| is_on_curve_g1(&G1Projective::from(*proof)))
        {
            return Err(KzgError::CommitmentError("proof not on curve".to_owned()));
        }

        if blobs.len() != commitments.len() && proofs.len() != blobs.len() {
            return Err(KzgError::GenericError(
                "the number of blobs, 
            commitments and proofs need to be of the same"
                    .to_owned(),
            ));
        }

        let (evaluation_challenges, ys) = Self::compute_challenges_and_evaluate_polynomial(
            blobs.to_vec(),
            commitments,
            self.srs_order,
        )?;

        // Perform batch verification.
        self.verify_kzg_proof_batch(commitments, &evaluation_challenges, &ys, proofs)
    }

    fn compute_r_powers(
        &self,
        commitment: &[G1Affine],
        zs: &[Fr],
        ys: &[Fr],
        proofs: &[G1Affine],
    ) -> Result<Vec<Fr>, KzgError> {
        let n = commitment.len();
        let mut initial_data_length: usize = 40;
        let input_size = initial_data_length
            + n * (BYTES_PER_FIELD_ELEMENT + 2 * BYTES_PER_FIELD_ELEMENT + BYTES_PER_FIELD_ELEMENT);

        let mut data_to_be_hashed: Vec<u8> = vec![0; input_size];

        // Copy domain separator
        data_to_be_hashed[..24].copy_from_slice(RANDOM_CHALLENGE_KZG_BATCH_DOMAIN);

        data_to_be_hashed[24..32].copy_from_slice(&(FIELD_ELEMENTS_PER_BLOB).to_be_bytes());

        // Assign n_bytes to bytes[32..40]
        let mut n_bytes = n.to_be_bytes().to_vec();
        n_bytes.resize(8, 0);
        data_to_be_hashed[32..40].copy_from_slice(&n_bytes);

        for i in 0..n {
            // Copy commitment
            let mut v = vec![];
            commitment[i].serialize_compressed(&mut v).map_err(|_| {
                KzgError::SerializationError("Failed to serialize commitment".to_string())
            })?;

            data_to_be_hashed[initial_data_length..(v.len() + initial_data_length)]
                .copy_from_slice(&v[..]);
            initial_data_length += BYTES_PER_FIELD_ELEMENT;

            // Copy evaluation challenge
            let v = zs[i].into_bigint().to_bytes_be();
            data_to_be_hashed[initial_data_length..(v.len() + initial_data_length)]
                .copy_from_slice(&v[..]);
            initial_data_length += BYTES_PER_FIELD_ELEMENT;

            // Copy polynomial's evaluation value
            let v = ys[i].into_bigint().to_bytes_be();
            data_to_be_hashed[initial_data_length..(v.len() + initial_data_length)]
                .copy_from_slice(&v[..]);
            initial_data_length += BYTES_PER_FIELD_ELEMENT;

            // Copy proof
            let mut proof_bytes = vec![];
            proofs[i]
                .serialize_compressed(&mut proof_bytes)
                .map_err(|_| {
                    KzgError::SerializationError("Failed to serialize proof".to_string())
                })?;
            data_to_be_hashed[initial_data_length..(proof_bytes.len() + initial_data_length)]
                .copy_from_slice(&proof_bytes[..]);
            initial_data_length += BYTES_PER_FIELD_ELEMENT;
        }

        // Make sure we wrote the entire buffer
        if initial_data_length != input_size {
            return Err(KzgError::InvalidInputLength);
        }

        let r = Self::hash_to_field_element(&data_to_be_hashed);

        Ok(helpers::compute_powers(&r, n))
    }

    /// Verifies multiple KZG proofs efficiently.
    ///
    /// # Arguments
    ///
    /// * `commitments` - A slice of `G1Affine` commitments.
    /// * `zs` - A slice of `Fr` elements representing z values.
    /// * `ys` - A slice of `Fr` elements representing y values.
    /// * `proofs` - A slice of `G1Affine` proofs.
    ///
    /// # Returns
    ///
    /// * `Ok(true)` if all proofs are valid.
    /// * `Ok(false)` if any proof is invalid.
    /// * `Err(KzgError)` if an error occurs during verification.
    fn verify_kzg_proof_batch(
        &self,
        commitments: &[G1Affine],
        zs: &[Fr],
        ys: &[Fr],
        proofs: &[G1Affine]
    ) -> Result<bool, KzgError> {
        if !(commitments.len() == zs.len() && zs.len() == ys.len() && ys.len() == proofs.len()) {
            return Err(KzgError::GenericError(
                "length's of the input are not the same".to_owned(),
            ));
        }

        if !commitments
            .iter()
            .all(|commitment| is_on_curve_g1(&G1Projective::from(*commitment)))
        {
            return Err(KzgError::NotOnCurveError(
                "commitment not on curve".to_owned(),
            ));
        }

        if !proofs
            .iter()
            .all(|proof| is_on_curve_g1(&G1Projective::from(*proof)))
        {
            return Err(KzgError::NotOnCurveError("proof".to_owned()));
        }

        if !is_on_curve_g2(&G2Projective::from(*self.get_g2_tau())) {
            return Err(KzgError::NotOnCurveError("g2 tau".to_owned()));
        }

        let n = commitments.len();

        // Initialize vectors to store intermediate values
        let mut c_minus_y: Vec<G1Affine> = Vec::with_capacity(n);
        let mut r_times_z: Vec<Fr> = Vec::with_capacity(n);

        // Compute r powers
        let r_powers = self.compute_r_powers(commitments, zs, ys, proofs)?;

        // Compute proof linear combination
        let proof_lincomb = helpers::g1_lincomb(proofs, &r_powers);

        // Compute c_minus_y and r_times_z
        for i in 0..n {
            let ys_encrypted = G1Affine::generator() * ys[i];
            c_minus_y.push((commitments[i] - ys_encrypted).into_affine());
            r_times_z.push(r_powers[i] * zs[i]);
        }

        // Compute proof_z_lincomb and c_minus_y_lincomb
        let proof_z_lincomb = helpers::g1_lincomb(proofs, &r_times_z);
        let c_minus_y_lincomb = helpers::g1_lincomb(&c_minus_y, &r_powers);

        // Compute rhs_g1
        let rhs_g1 = c_minus_y_lincomb + proof_z_lincomb;

        // Verify the pairing equation
        let result =
            Self::pairings_verify(proof_lincomb, *self.get_g2_tau(), rhs_g1.into(), G2Affine::generator());
        Ok(result)
    }
}<|MERGE_RESOLUTION|>--- conflicted
+++ resolved
@@ -1,14 +1,8 @@
 use crate::{
     blob::Blob,
-<<<<<<< HEAD
     consts::{BYTES_PER_FIELD_ELEMENT, SIZE_OF_G1_AFFINE_COMPRESSED},
-    errors::{BlobError, KzgError},
-    helpers::{self, check_directory, is_on_curve_g2},
-=======
-    consts::BYTES_PER_FIELD_ELEMENT,
     errors::KzgError,
-    helpers,
->>>>>>> 85be3570
+    helpers::{self, is_on_curve_g2},
     polynomial::{Polynomial, PolynomialFormat},
     traits::ReadPointFromBytes,
 };
@@ -22,7 +16,7 @@
 use ark_ec::{pairing::Pairing, AffineRepr, CurveGroup, VariableBaseMSM};
 use ark_ff::{BigInteger, Field, PrimeField};
 use ark_poly::{EvaluationDomain, GeneralEvaluationDomain};
-use ark_serialize::Read;
+use ark_serialize::{CanonicalSerialize, Read};
 use ark_std::{ops::Div, str::FromStr, One, Zero};
 use crossbeam_channel::{bounded, Sender};
 use num_traits::ToPrimitive;
@@ -684,35 +678,12 @@
             ));
         }
 
-<<<<<<< HEAD
-        let cached_points = Self::read_from_cache_if_exists(length, &self.cache_dir);
-        if cached_points.is_empty() {
-            let points_projective: Vec<G1Projective> = self.g1[..length]
-                .par_iter()
-                .map(|&p| G1Projective::from(p))
-                .collect();
-
-            match GeneralEvaluationDomain::<Fr>::new(length) {
-                Some(domain) => {
-                    let ifft_result = domain.ifft(&points_projective);
-                    let ifft_result_affine: Vec<_> =
-                        ifft_result.par_iter().map(|p| p.into_affine()).collect();
-                    Ok(ifft_result_affine)
-                },
-                None => Err(KzgError::FFTError(
-                    "Could not perform IFFT due to domain consturction error".to_string(),
-                )),
-            }
-        } else {
-            Ok(cached_points)
-        }
-=======
         let points_projective: Vec<G1Projective> = self.g1[..length]
             .par_iter()
             .map(|&p| G1Projective::from(p))
             .collect();
         let ifft_result: Vec<_> = GeneralEvaluationDomain::<Fr>::new(length)
-            .ok_or(KzgError::FftError(
+            .ok_or(KzgError::FFTError(
                 "Could not perform IFFT due to domain consturction error".to_string(),
             ))?
             .ifft(&points_projective)
@@ -721,7 +692,6 @@
             .collect();
 
         Ok(ifft_result)
->>>>>>> 85be3570
     }
 
     pub fn verify_kzg_proof(
@@ -967,11 +937,6 @@
         blob: &Blob,
         commitment: &G1Affine,
     ) -> Result<G1Affine, KzgError> {
-        if !blob.is_padded() {
-            return Err(KzgError::GenericError(
-                "blob needs to be padded".to_string(),
-            ));
-        }
 
         if !is_on_curve_g1(&G1Projective::from(*commitment)) {
             return Err(KzgError::GenericError(
@@ -996,10 +961,6 @@
             return Err(KzgError::GenericError(
                 "length's of the input are not the same".to_owned(),
             ));
-        }
-
-        if !blobs.iter().all(|blob| blob.is_padded()) {
-            return Err(BlobError::GenericError("blob not padded".to_owned()).into());
         }
 
         if !commitments
