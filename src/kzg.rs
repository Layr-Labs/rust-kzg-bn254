use crate::{
    blob::Blob,
    consts::{BYTES_PER_FIELD_ELEMENT, SIZE_OF_G1_AFFINE_COMPRESSED},
    errors::KzgError,
    helpers,
    polynomial::{PolynomialCoeffForm, PolynomialEvalForm},
    traits::ReadPointFromBytes,
};

use crate::consts::{
    Endianness, FIAT_SHAMIR_PROTOCOL_DOMAIN, KZG_ENDIANNESS, RANDOM_CHALLENGE_KZG_BATCH_DOMAIN,
};
use crate::helpers::is_on_curve_g1;
use ark_bn254::{Bn254, Fr, G1Affine, G1Projective, G2Affine, G2Projective};
use ark_ec::{pairing::Pairing, AffineRepr, CurveGroup, VariableBaseMSM};
use ark_ff::{BigInteger, Field, PrimeField};
use ark_poly::{EvaluationDomain, GeneralEvaluationDomain};
use ark_serialize::{CanonicalSerialize, Read};
use ark_std::{iterable::Iterable, ops::Div, str::FromStr, One, Zero};
use crossbeam_channel::{bounded, Sender};
use num_traits::ToPrimitive;
use rayon::iter::{IntoParallelRefIterator, ParallelIterator};
use sha2::{Digest, Sha256};
use std::{
    fs::File,
    io::{self, BufReader},
};

/// Main interesting struct of the rust-kzg-bn254 crate.
/// [Kzg] is a struct that holds the SRS points in monomial form, and
/// provides methods for committing to a blob, (either via a [Blob] itself,
/// or a [PolynomialCoeffForm] or [PolynomialEvalForm]), and generating and
/// verifying proofs.
///
/// The [Blob] and [PolynomialCoeffForm]/[PolynomialEvalForm] structs are mostly
/// <https://en.wikipedia.org/wiki/Passive_data_structure> with
/// constructor and few helper methods.
#[derive(Debug, PartialEq, Clone)]
pub struct KZG {
    // SRS points are stored in monomial form, ready to be used for commitments with polynomials
    // in coefficient form. To commit against a polynomial in evaluation form, we need to transform
    // the SRS points to lagrange form using IFFT.
    g1: Vec<G1Affine>,
    g2: Vec<G2Affine>,
    params: Params,
    srs_order: u64,
    expanded_roots_of_unity: Vec<Fr>,
}

#[derive(Debug, PartialEq, Clone)]
struct Params {
    chunk_length: u64,
    num_chunks: u64,
    max_fft_width: u64,
    completed_setup: bool,
}

impl KZG {
    pub fn setup(
        path_to_g1_points: &str,
        path_to_g2_points: &str,
        g2_power_of2_path: &str,
        srs_order: u32,
        srs_points_to_load: u32,
    ) -> Result<Self, KzgError> {
        if srs_points_to_load > srs_order {
            return Err(KzgError::GenericError(
                "number of points to load is more than the srs order".to_string(),
            ));
        }

        let g1_points =
            Self::parallel_read_g1_points(path_to_g1_points.to_owned(), srs_points_to_load, false)
                .map_err(|e| KzgError::SerializationError(e.to_string()))?;

        let g2_points: Vec<G2Affine> =
            match (path_to_g2_points.is_empty(), g2_power_of2_path.is_empty()) {
                (false, _) => Self::parallel_read_g2_points(
                    path_to_g2_points.to_owned(),
                    srs_points_to_load,
                    false,
                )
                .map_err(|e| KzgError::SerializationError(e.to_string()))?,
                (_, false) => Self::read_g2_point_on_power_of_2(g2_power_of2_path)?,
                (true, true) => {
                    return Err(KzgError::GenericError(
                        "both g2 point files are empty, need the proper file specified".to_string(),
                    ))
                },
            };

        Ok(Self {
            g1: g1_points,
            g2: g2_points,
            params: Params {
                chunk_length: 0,
                num_chunks: 0,
                max_fft_width: 0,
                completed_setup: false,
            },
            srs_order: srs_order.into(),
            expanded_roots_of_unity: vec![],
        })
    }

    pub fn read_g2_point_on_power_of_2(g2_power_of2_path: &str) -> Result<Vec<G2Affine>, KzgError> {
        let mut file =
            File::open(g2_power_of2_path).map_err(|e| KzgError::GenericError(e.to_string()))?;

        // Calculate the start position in bytes and seek to that position
        // Read in 64-byte chunks
        let mut chunks = Vec::new();
        let mut buffer = [0u8; 64];
        loop {
            let bytes_read = file
                .read(&mut buffer)
                .map_err(|e| KzgError::GenericError(e.to_string()))?;
            if bytes_read == 0 {
                break; // End of file reached
            }
            chunks.push(
                G2Affine::read_point_from_bytes_be(&buffer[..bytes_read])
                    .map_err(|e| KzgError::GenericError(e.to_string()))?,
            );
        }
        Ok(chunks)
    }

<<<<<<< HEAD
    // This function calculates the roots of unities but doesn't assign it to the struct
    // Used in batch verification process as the roots need to be calculated for each blob
    // because of different length.
    // length_of_data_after_padding: Length of the blob data after padding in bytes.
=======
    /// Calculates the roots of unities but doesn't assign it to the struct
    /// Used in batch verification process as the roots need to be calculated for each blob
    /// because of different length.
    ///
    /// # Arguments
    /// * `length_of_data_after_padding` - Length of the blob data after padding in bytes.
    ///
    /// # Returns
    /// * `Result<(Params, Vec<Fr>), KzgError>` - Tuple containing:
    ///   - Params: KZG library operational parameters
    ///   - Vec<Fr>: Vector of roots of unity
    ///
    /// # Details
    /// - Generates roots of unity needed for FFT operations
    /// - Calculates KZG operational parameters for commitment scheme
    ///
    /// # Example
    /// ```
    /// use ark_std::One;
    /// use rust_kzg_bn254::helpers::to_byte_array;
    /// use ark_bn254::Fr;
    ///
    /// let elements = vec![Fr::one(), Fr::one(), Fr::one()];
    /// let max_size = 64;
    /// let bytes = to_byte_array(&elements, max_size);
    /// assert_eq!(bytes.len(), 64);
    /// // bytes will contain up to max_size bytes from the encoded elements
    /// ```
>>>>>>> 4ad14ea4
    fn calculate_roots_of_unity_standalone(
        length_of_data_after_padding: u64,
        srs_order: u64,
    ) -> Result<(Params, Vec<Fr>), KzgError> {
        // Initialize parameters
<<<<<<< HEAD
=======
        let mut params = Params {
            num_chunks: 0_u64,
            chunk_length: 0_u64,
            max_fft_width: 0_u64,
            completed_setup: false,
        };

        // Calculate log2 of the next power of two of the length of data after padding
        let log2_of_evals = (length_of_data_after_padding
            .div_ceil(32)
            .next_power_of_two() as f64)
            .log2()
            .to_u8()
            .ok_or_else(|| {
                KzgError::GenericError(
                    "Failed to convert length_of_data_after_padding to u8".to_string(),
                )
            })?;

        // Set the maximum FFT width
        params.max_fft_width = 1_u64 << log2_of_evals;

        // Check if the length of data after padding is valid with respect to the SRS order
        if length_of_data_after_padding
            .div_ceil(BYTES_PER_FIELD_ELEMENT as u64)
            .next_power_of_two()
            > srs_order
        {
            return Err(KzgError::SerializationError(
                "the supplied encoding parameters are not valid with respect to the SRS."
                    .to_string(),
            ));
        }

        // Get the primitive roots of unity
        let primitive_roots_of_unity = Self::get_primitive_roots_of_unity()?;

        // Find the root of unity corresponding to the calculated log2 value
        let found_root_of_unity = primitive_roots_of_unity
            .get(log2_of_evals as usize)
            .ok_or_else(|| KzgError::GenericError("Root of unity not found".to_string()))?;

        // Expand the root to get all the roots of unity
        let mut expanded_roots_of_unity = Self::expand_root_of_unity(found_root_of_unity);

        // Remove the last element to avoid duplication
        expanded_roots_of_unity.truncate(expanded_roots_of_unity.len() - 1);

        // Mark the setup as completed
        params.completed_setup = true;

        // Return the parameters and the expanded roots of unity
        Ok((params, expanded_roots_of_unity))
    }

    /// Similar to [Kzg::data_setup_mins], but mainly used for setting up Kzg
    /// for testing purposes. Used to specify the number of chunks and chunk
    /// length. These parameters are then used to calculate the FFT params
    /// required for FFT operations.
    pub fn data_setup_custom(
        &mut self,
        num_of_nodes: u64,
        padded_input_data_size: u64,
    ) -> Result<(), KzgError> {
        let floor = u64::try_from(BYTES_PER_FIELD_ELEMENT)
            .map_err(|e| KzgError::SerializationError(e.to_string()))?;
        let len_of_data_in_elements = padded_input_data_size.div_ceil(floor);
        let min_num_chunks = len_of_data_in_elements.div_ceil(num_of_nodes);
        self.data_setup_mins(min_num_chunks, num_of_nodes)
    }

    /// Used to specify the number of chunks and chunk length.
    /// These parameters are then used to calculate the FFT params required for
    /// FFT operations.
    pub fn data_setup_mins(
        &mut self,
        min_chunk_length: u64,
        min_num_chunks: u64,
    ) -> Result<(), KzgError> {
>>>>>>> 4ad14ea4
        let mut params = Params {
            num_chunks: 0_u64,
            chunk_length: 0_u64,
            max_fft_width: 0_u64,
            completed_setup: false,
        };

<<<<<<< HEAD
        // Calculate log2 of the next power of two of the length of data after padding
        let log2_of_evals = (length_of_data_after_padding
            .div_ceil(32)
            .next_power_of_two() as f64)
            .log2()
            .to_u8()
            .ok_or_else(|| {
                KzgError::GenericError(
                    "Failed to convert length_of_data_after_padding to u8".to_string(),
                )
            })?;

        // Set the maximum FFT width
        params.max_fft_width = 1_u64 << log2_of_evals;
=======
        let number_of_evaluations = params.chunk_length * params.num_chunks;
        let mut log2_of_evals = number_of_evaluations
            .to_f64()
            .ok_or_else(|| {
                KzgError::GenericError("Failed to convert number_of_evaluations to f64".to_string())
            })?
            .log2()
            .to_u8()
            .ok_or_else(|| {
                KzgError::GenericError("Failed to convert number_of_evaluations to u8".to_string())
            })?;
        params.max_fft_width = 1_u64 << log2_of_evals;

        if params.chunk_length == 1 {
            log2_of_evals = (2 * params.num_chunks)
                .to_f64()
                .ok_or_else(|| {
                    KzgError::GenericError("Failed to convert num_chunks to f64".to_string())
                })?
                .log2()
                .to_u8()
                .ok_or_else(|| {
                    KzgError::GenericError("Failed to convert num_chunks to u8".to_string())
                })?;
        }
>>>>>>> 4ad14ea4

        // Check if the length of data after padding is valid with respect to the SRS order
        if length_of_data_after_padding
            .div_ceil(BYTES_PER_FIELD_ELEMENT as u64)
            .next_power_of_two()
            > srs_order
        {
            return Err(KzgError::SerializationError(
                "the supplied encoding parameters are not valid with respect to the SRS."
                    .to_string(),
            ));
        }

<<<<<<< HEAD
        // Get the primitive roots of unity
        let primitive_roots_of_unity = Self::get_primitive_roots_of_unity()?;

        // Find the root of unity corresponding to the calculated log2 value
        let found_root_of_unity = primitive_roots_of_unity
            .get(log2_of_evals as usize)
            .ok_or_else(|| KzgError::GenericError("Root of unity not found".to_string()))?;

        // Expand the root to get all the roots of unity
=======
        let primitive_roots_of_unity = Self::get_primitive_roots_of_unity()?;
        let found_root_of_unity = primitive_roots_of_unity
            .get(log2_of_evals.to_usize().ok_or_else(|| {
                KzgError::GenericError("Failed to convert log2_of_evals to usize".to_string())
            })?)
            .ok_or_else(|| KzgError::GenericError("Root of unity not found".to_string()))?;
>>>>>>> 4ad14ea4
        let mut expanded_roots_of_unity = Self::expand_root_of_unity(found_root_of_unity);

        // Remove the last element to avoid duplication
        expanded_roots_of_unity.truncate(expanded_roots_of_unity.len() - 1);

        // Mark the setup as completed
        params.completed_setup = true;

        // Return the parameters and the expanded roots of unity
        Ok((params, expanded_roots_of_unity))
    }

    pub fn calculate_roots_of_unity(
        &mut self,
        length_of_data_after_padding: u64,
    ) -> Result<(), KzgError> {
        let (params, roots_of_unity) = Self::calculate_roots_of_unity_standalone(
            length_of_data_after_padding,
            self.srs_order,
        )?;
        self.params = params;
        self.params.completed_setup = true;
        self.expanded_roots_of_unity = roots_of_unity;
        Ok(())
    }

    pub fn get_roots_of_unities(&self) -> Vec<Fr> {
        self.expanded_roots_of_unity.clone()
    }

    /// helper function to get the
    pub fn get_nth_root_of_unity(&self, i: usize) -> Option<&Fr> {
        self.expanded_roots_of_unity.get(i)
    }

    /// function to expand the roots based on the configuration
    fn expand_root_of_unity(root_of_unity: &Fr) -> Vec<Fr> {
        let mut roots = vec![Fr::one()]; // Initialize with 1
        roots.push(*root_of_unity); // Add the root of unity

        let mut i = 1;
        while !roots[i].is_one() {
            // Continue until the element cycles back to one
            let this = &roots[i];
            i += 1;
            roots.push(this * root_of_unity); // Push the next power of the root
                                              // of unity
        }
        roots
    }

    /// Precompute the primitive roots of unity for binary powers that divide r - 1
    /// TODO(anupsv): Move this to the constants file. Ref: https://github.com/Layr-Labs/rust-kzg-bn254/issues/31
    fn get_primitive_roots_of_unity() -> Result<Vec<Fr>, KzgError> {
        let data: [&str; 29] = [
            "1",
            "21888242871839275222246405745257275088548364400416034343698204186575808495616",
            "21888242871839275217838484774961031246007050428528088939761107053157389710902",
            "19540430494807482326159819597004422086093766032135589407132600596362845576832",
            "14940766826517323942636479241147756311199852622225275649687664389641784935947",
            "4419234939496763621076330863786513495701855246241724391626358375488475697872",
            "9088801421649573101014283686030284801466796108869023335878462724291607593530",
            "10359452186428527605436343203440067497552205259388878191021578220384701716497",
            "3478517300119284901893091970156912948790432420133812234316178878452092729974",
            "6837567842312086091520287814181175430087169027974246751610506942214842701774",
            "3161067157621608152362653341354432744960400845131437947728257924963983317266",
            "1120550406532664055539694724667294622065367841900378087843176726913374367458",
            "4158865282786404163413953114870269622875596290766033564087307867933865333818",
            "197302210312744933010843010704445784068657690384188106020011018676818793232",
            "20619701001583904760601357484951574588621083236087856586626117568842480512645",
            "20402931748843538985151001264530049874871572933694634836567070693966133783803",
            "421743594562400382753388642386256516545992082196004333756405989743524594615",
            "12650941915662020058015862023665998998969191525479888727406889100124684769509",
            "11699596668367776675346610687704220591435078791727316319397053191800576917728",
            "15549849457946371566896172786938980432421851627449396898353380550861104573629",
            "17220337697351015657950521176323262483320249231368149235373741788599650842711",
            "13536764371732269273912573961853310557438878140379554347802702086337840854307",
            "12143866164239048021030917283424216263377309185099704096317235600302831912062",
            "934650972362265999028062457054462628285482693704334323590406443310927365533",
            "5709868443893258075976348696661355716898495876243883251619397131511003808859",
            "19200870435978225707111062059747084165650991997241425080699860725083300967194",
            "7419588552507395652481651088034484897579724952953562618697845598160172257810",
            "2082940218526944230311718225077035922214683169814847712455127909555749686340",
            "19103219067921713944291392827692070036145651957329286315305642004821462161904",
        ];
        data.iter()
            .map(Fr::from_str)
            .collect::<Result<Vec<_>, _>>()
            .map_err(|_| {
                KzgError::GenericError("Failed to parse primitive roots of unity".to_string())
            })
    }

    /// helper function to get g1 points
    pub fn get_g1_points(&self) -> Vec<G1Affine> {
        self.g1.to_vec()
    }

    /// read files in chunks with specified length
    /// TODO: chunks seems misleading here, since we read one field element at a
    /// time.
    fn read_file_chunks(
        file_path: &str,
        sender: Sender<(Vec<u8>, usize, bool)>,
        point_size: usize,
        num_points: u32,
        is_native: bool,
    ) -> io::Result<()> {
        let file = File::open(file_path)?;
        let mut reader = BufReader::new(file);
        let mut position = 0;
        let mut buffer = vec![0u8; point_size];

        let mut i = 0;
        // We are making one syscall per field element, which is super inefficient.
        // FIXME: Read the entire file (or large segments) into memory and then split it
        // into field elements. Entire G1 file might be ~8GiB, so might not fit
        // in RAM. But we can only read the subset of the file that we need.
        // For eg. for fault proof usage, only need to read 32MiB if our blob size is
        // that large.
        while let Ok(bytes_read) = reader.read(&mut buffer) {
            if bytes_read == 0 {
                break;
            }
            sender
                .send((buffer[..bytes_read].to_vec(), position, is_native))
                .unwrap();
            position += bytes_read;
            buffer.resize(point_size, 0); // Ensure the buffer is always the correct size
            i += 1;
            if num_points == i {
                break;
            }
        }
        Ok(())
    }

    /// read G2 points in parallel
    pub fn parallel_read_g2_points(
        file_path: String,
        srs_points_to_load: u32,
        is_native: bool,
    ) -> Result<Vec<G2Affine>, KzgError> {
        let (sender, receiver) = bounded::<(Vec<u8>, usize, bool)>(1000);

        // Spawning the reader thread
        let reader_thread = std::thread::spawn(
            move || -> Result<(), Box<dyn std::error::Error + Send + Sync>> {
                Self::read_file_chunks(&file_path, sender, 64, srs_points_to_load, is_native)
                    .map_err(|e| -> Box<dyn std::error::Error + Send + Sync> { Box::new(e) })
            },
        );

        let num_workers = num_cpus::get();

        let workers: Vec<_> = (0..num_workers)
            .map(|_| {
                let receiver = receiver.clone();
                std::thread::spawn(move || helpers::process_chunks::<G2Affine>(receiver))
            })
            .collect();

        // Wait for the reader thread to finish
        match reader_thread.join() {
            Ok(result) => match result {
                Ok(_) => {},
                Err(e) => return Err(KzgError::GenericError(e.to_string())),
            },
            Err(_) => return Err(KzgError::GenericError("Thread panicked".to_string())),
        }

        // Collect and sort results
        let mut all_points = Vec::new();
        for worker in workers {
            let points = worker.join().expect("Worker thread panicked");
            all_points.extend(points);
        }

        // Sort by original position to maintain order
        all_points.sort_by_key(|&(_, position)| position);
        Ok(all_points.iter().map(|(point, _)| *point).collect())
    }

    /// read G1 points in parallel, by creating one reader thread, which reads
    /// bytes from the file, and fans them out to worker threads (one per
    /// cpu) which parse the bytes into G1Affine points. The worker threads
    /// then fan in the parsed points to the main thread, which sorts them by
    /// their original position in the file to maintain order. Not used anywhere
    /// but kept as a reference.
    ///
    /// # Arguments
    /// * `file_path` - The path to the file containing the G1 points
    /// * `srs_points_to_load` - The number of points to load from the file
    /// * `is_native` - Whether the points are in native arkworks format or not
    ///
    /// # Returns
    /// * `Ok(Vec<G1Affine>)` - The G1 points read from the file
    /// * `Err(KzgError)` - An error occurred while reading the file
    pub fn parallel_read_g1_points_native(
        file_path: String,
        srs_points_to_load: u32,
        is_native: bool,
    ) -> Result<Vec<G1Affine>, KzgError> {
        // Channel contains (bytes, position, is_native) tuples. The position is used to
        // reorder the points after processing them.
        let (sender, receiver) = bounded::<(Vec<u8>, usize, bool)>(1000);

        // Spawning the reader thread
        let reader_thread = std::thread::spawn(
            move || -> Result<(), Box<dyn std::error::Error + Send + Sync>> {
                Self::read_file_chunks(&file_path, sender, 32, srs_points_to_load, is_native)
                    .map_err(|e| -> Box<dyn std::error::Error + Send + Sync> { Box::new(e) })
            },
        );

        let num_workers = num_cpus::get();

        let workers: Vec<_> = (0..num_workers)
            .map(|_| {
                let receiver = receiver.clone();
                std::thread::spawn(move || helpers::process_chunks::<G1Affine>(receiver))
            })
            .collect();

        // Wait for the reader thread to finish
        match reader_thread.join() {
            Ok(result) => match result {
                Ok(_) => {},
                Err(e) => return Err(KzgError::GenericError(e.to_string())),
            },
            Err(_) => return Err(KzgError::GenericError("Thread panicked".to_string())),
        }

        // Collect and sort results
        let mut all_points = Vec::new();
        for worker in workers {
            let points = worker.join().expect("Worker thread panicked");
            all_points.extend(points);
        }

        // Sort by original position to maintain order
        all_points.sort_by_key(|&(_, position)| position);

        Ok(all_points.iter().map(|(point, _)| *point).collect())
    }

    /// read G1 points in parallel
    pub fn parallel_read_g1_points(
        file_path: String,
        srs_points_to_load: u32,
        is_native: bool,
    ) -> Result<Vec<G1Affine>, KzgError> {
        let (sender, receiver) = bounded::<(Vec<u8>, usize, bool)>(1000);

        // Spawning the reader thread
        let reader_handle = std::thread::spawn(
            move || -> Result<(), Box<dyn std::error::Error + Send + Sync>> {
                Self::read_file_chunks(&file_path, sender, 32, srs_points_to_load, is_native)
                    .map_err(|e| -> Box<dyn std::error::Error + Send + Sync> { Box::new(e) })
            },
        );

        let num_workers = num_cpus::get();

        let worker_handles: Vec<_> = (0..num_workers)
            .map(|_| {
                let receiver = receiver.clone();
                std::thread::spawn(move || helpers::process_chunks::<G1Affine>(receiver))
            })
            .collect();

        // Wait for the reader thread to finish
        match reader_handle.join() {
            Ok(result) => match result {
                Ok(_) => {},
                Err(e) => return Err(KzgError::GenericError(e.to_string())),
            },
            Err(_) => return Err(KzgError::GenericError("Thread panicked".to_string())),
        }

        // Collect and sort results
        let mut all_points = Vec::new();
        for handle in worker_handles {
            let points = handle.join().expect("Worker thread panicked");
            all_points.extend(points);
        }

        // Sort by original position to maintain order
        all_points.sort_by_key(|&(_, position)| position);

        Ok(all_points.iter().map(|(point, _)| *point).collect())
    }

    /// obtain copy of g2 points
    pub fn get_g2_points(&self) -> Vec<G2Affine> {
        self.g2.to_vec()
    }

    /// Commit the polynomial with the srs values loaded into [Kzg].
    pub fn commit_eval_form(&self, polynomial: &PolynomialEvalForm) -> Result<G1Affine, KzgError> {
        if polynomial.len() > self.g1.len() {
            return Err(KzgError::SerializationError(
                "polynomial length is not correct".to_string(),
            ));
        }

        // When the polynomial is in evaluation form, use IFFT to transform monomial srs
        // points to lagrange form.
        let bases = self.g1_ifft(polynomial.len())?;

        match G1Projective::msm(&bases, polynomial.evaluations()) {
            Ok(res) => Ok(res.into_affine()),
            Err(err) => Err(KzgError::CommitError(err.to_string())),
        }
    }

    /// Commit the polynomial with the srs values loaded into [Kzg].
    pub fn commit_coeff_form(
        &self,
        polynomial: &PolynomialCoeffForm,
    ) -> Result<G1Affine, KzgError> {
        if polynomial.len() > self.g1.len() {
            return Err(KzgError::SerializationError(
                "polynomial length is not correct".to_string(),
            ));
        }
        // When the polynomial is in coefficient form, use the original srs points (in
        // monomial form).
        let bases = self.g1[..polynomial.len()].to_vec();

        match G1Projective::msm(&bases, polynomial.coeffs()) {
            Ok(res) => Ok(res.into_affine()),
            Err(err) => Err(KzgError::CommitError(err.to_string())),
        }
    }

    /// Helper function for `compute_kzg_proof()` and `compute_blob_kzg_proof()`
    fn compute_proof_impl(
        &self,
        polynomial: &PolynomialEvalForm,
        z_fr: &Fr,
    ) -> Result<G1Affine, KzgError> {
        if !self.params.completed_setup {
            return Err(KzgError::GenericError(
                "setup is not complete, run the data_setup functions".to_string(),
            ));
        }

        // Verify polynomial length matches that of the roots of unity
        if polynomial.len() != self.expanded_roots_of_unity.len() {
            return Err(KzgError::GenericError(
                "inconsistent length between blob and root of unities".to_string(),
            ));
        }

        let eval_fr = polynomial.evaluations();
        // Pre-allocate vector for shifted polynomial p(x) - y
        let mut poly_shift: Vec<Fr> = Vec::with_capacity(eval_fr.len());

        // Evaluate polynomial at the point z
        // This gives us y = p(z)
        let y_fr = Self::evaluate_polynomial_in_evaluation_form(polynomial, z_fr, self.srs_order)?;

        // Compute p(x) - y for each evaluation point
        // This is the numerator of the quotient polynomial
        for fr in eval_fr {
            poly_shift.push(*fr - y_fr);
        }

        // Compute denominator polynomial (x - z) at each root of unity
        let mut denom_poly = Vec::<Fr>::with_capacity(self.expanded_roots_of_unity.len());
        for root_of_unity in self.expanded_roots_of_unity.iter().take(eval_fr.len()) {
            denom_poly.push(*root_of_unity - z_fr);
        }

        // Pre-allocate vector for quotient polynomial evaluations
        let mut quotient_poly = Vec::<Fr>::with_capacity(self.expanded_roots_of_unity.len());

        // Compute quotient polynomial q(x) = (p(x) - y)/(x - z) at each root of unity
        for i in 0..self.expanded_roots_of_unity.len() {
            if denom_poly[i].is_zero() {
                // Special case: when x = z, use L'Hôpital's rule
                // Compute the derivative evaluation instead
                quotient_poly.push(self.compute_quotient_eval_on_domain(z_fr, eval_fr, &y_fr));
            } else {
                // Normal case: direct polynomial division
                quotient_poly.push(poly_shift[i].div(denom_poly[i]));
            }
        }

        let quotient_poly_eval_form = PolynomialEvalForm::new(quotient_poly);
        self.commit_eval_form(&quotient_poly_eval_form)
    }

    /// commit to a [Blob], by transforming it into a [PolynomialEvalForm] and
    /// then calling [Kzg::commit_eval_form].
    pub fn commit_blob(&self, blob: &Blob) -> Result<G1Affine, KzgError> {
        let polynomial = blob.to_polynomial_eval_form();
        self.commit_eval_form(&polynomial)
    }

    pub fn compute_proof_with_known_z_fr_index(
        &self,
        polynomial: &PolynomialEvalForm,
        index: u64,
    ) -> Result<G1Affine, KzgError> {
        // Convert u64 index to usize for array indexing
        let usized_index = index.to_usize().ok_or(KzgError::GenericError(
            "Index conversion to usize failed".to_string(),
        ))?;

        // Get the root of unity at the specified index
        let z_fr = self
            .get_nth_root_of_unity(usized_index)
            .ok_or_else(|| KzgError::GenericError("Root of unity not found".to_string()))?;

        // Compute the KZG proof at the selected root of unity
        // This delegates to the main proof computation function
        // using our selected evaluation point
        self.compute_proof(polynomial, z_fr)
    }
<<<<<<< HEAD

    /// Compute a kzg proof from a polynomial in evaluation form.
    /// We don't currently support proofs for polynomials in coefficient form,
    /// but one can take the FFT of the polynomial in coefficient form to
    /// get the polynomial in evaluation form. This is available via the
    /// method [PolynomialCoeffForm::to_eval_form].
    /// TODO(anupsv): Accept bytes instead of Fr element. Ref: https://github.com/Layr-Labs/rust-kzg-bn254/issues/29
    pub fn compute_proof(
        &self,
        polynomial: &PolynomialEvalForm,
        z_fr: &Fr,
    ) -> Result<G1Affine, KzgError> {
        if !self.params.completed_setup {
            return Err(KzgError::GenericError(
                "setup is not complete, run one of the setup functions".to_string(),
            ));
        }

        // Verify that polynomial length matches roots of unity length
        if polynomial.len() != self.expanded_roots_of_unity.len() {
            return Err(KzgError::GenericError(
                "inconsistent length between blob and root of unities".to_string(),
            ));
        }

=======

    /// Compute a kzg proof from a polynomial in evaluation form.
    /// We don't currently support proofs for polynomials in coefficient form,
    /// but one can take the FFT of the polynomial in coefficient form to
    /// get the polynomial in evaluation form. This is available via the
    /// method [PolynomialCoeffForm::to_eval_form].
    /// TODO(anupsv): Accept bytes instead of Fr element. Ref: https://github.com/Layr-Labs/rust-kzg-bn254/issues/29
    pub fn compute_proof(
        &self,
        polynomial: &PolynomialEvalForm,
        z_fr: &Fr,
    ) -> Result<G1Affine, KzgError> {
        if !self.params.completed_setup {
            return Err(KzgError::GenericError(
                "setup is not complete, run one of the setup functions".to_string(),
            ));
        }

        // Verify that polynomial length matches roots of unity length
        if polynomial.len() != self.expanded_roots_of_unity.len() {
            return Err(KzgError::GenericError(
                "inconsistent length between blob and root of unities".to_string(),
            ));
        }

>>>>>>> 4ad14ea4
        // Call the implementation to compute the actual proof
        // This will:
        // 1. Evaluate polynomial at z
        // 2. Compute quotient polynomial q(x) = (p(x) - p(z)) / (x - z)
        // 3. Generate KZG proof as commitment to q(x)
        self.compute_proof_impl(polynomial, z_fr)
    }

    /// refer to DA for more context
    pub fn compute_quotient_eval_on_domain(&self, z_fr: &Fr, eval_fr: &[Fr], value_fr: &Fr) -> Fr {
        let mut quotient = Fr::zero();
        let mut fi: Fr = Fr::zero();
        let mut numerator: Fr = Fr::zero();
        let mut denominator: Fr = Fr::zero();
        let mut temp: Fr = Fr::zero();

        self.expanded_roots_of_unity
            .iter()
            .enumerate()
            .for_each(|(i, omega_i)| {
                if *omega_i == *z_fr {
                    return;
                }
                fi = eval_fr[i] - value_fr;
                numerator = fi * omega_i;
                denominator = z_fr - omega_i;
                denominator *= z_fr;
                temp = numerator.div(denominator);
                quotient += temp;
            });

        quotient
    }

    /// function to compute the inverse FFT
    pub fn g1_ifft(&self, length: usize) -> Result<Vec<G1Affine>, KzgError> {
        // is not power of 2
        if !length.is_power_of_two() {
            return Err(KzgError::FFTError(
                "length provided is not a power of 2".to_string(),
            ));
        }

        let points_projective: Vec<G1Projective> = self.g1[..length]
            .par_iter()
            .map(|&p| G1Projective::from(p))
            .collect();
        let ifft_result: Vec<_> = GeneralEvaluationDomain::<Fr>::new(length)
            .ok_or(KzgError::FFTError(
                "Could not perform IFFT due to domain consturction error".to_string(),
            ))?
            .ifft(&points_projective)
            .par_iter()
            .map(|p| p.into_affine())
            .collect();

        Ok(ifft_result)
    }

    /// TODO(anupsv): Accept bytes instead of Fr element and Affine points. Ref: https://github.com/Layr-Labs/rust-kzg-bn254/issues/30
    pub fn verify_proof(
        &self,
        commitment: G1Affine,
        proof: G1Affine,
        value_fr: Fr,
        z_fr: Fr,
    ) -> Result<bool, KzgError> {
        // Get τ*G2 from the trusted setup
        // This is the second generator point multiplied by the trusted setup secret
        let g2_tau = self.get_g2_tau()?;

        // Compute [value]*G1
        // This encrypts the claimed evaluation value as a point in G1
        let value_g1 = (G1Affine::generator() * value_fr).into_affine();

        // Compute [C - value*G1]
        // This represents the difference between the commitment and claimed value
        // If the claim is valid, this equals H(X)(X - z) in the polynomial equation
        let commit_minus_value = (commitment - value_g1).into_affine();

        // Compute [z]*G2
        // This encrypts the evaluation point as a point in G2
        let z_g2 = (G2Affine::generator() * z_fr).into_affine();

        // Compute [τ - z]*G2
        // This represents (X - z) in the polynomial equation
        // τ is the secret from the trusted setup representing the variable X
        let x_minus_z = (*g2_tau - z_g2).into_affine();

        // Verify the pairing equation:
        // e([C - value*G1], G2) = e(proof, [τ - z]*G2)
        // This checks if (C - value*G1) = proof * (τ - z)
        // which verifies the polynomial quotient relationship
        Ok(Self::pairings_verify(
            commit_minus_value,    // Left side first argument
            G2Affine::generator(), // Left side second argument (G2 generator)
            proof,                 // Right side first argument
            x_minus_z,             // Right side second argument
        ))
    }

    pub fn get_g2_tau(&self) -> Result<&G2Affine, KzgError> {
        if self.g2.len() > 28 {
            self.g2
                .get(1)
                .ok_or(KzgError::GenericError("g2 tau not found".to_string()))
        } else {
            self.g2
                .first()
                .ok_or(KzgError::GenericError("g2 tau not found".to_string()))
        }
    }

    fn pairings_verify(a1: G1Affine, a2: G2Affine, b1: G1Affine, b2: G2Affine) -> bool {
        let neg_b1 = -b1;
        let p = [a1, neg_b1];
        let q = [a2, b2];
        let result = Bn254::multi_pairing(p, q);
        result.is_zero()
    }

    /// TODO(anupsv): Accept bytes instead of Affine points. Ref: https://github.com/Layr-Labs/rust-kzg-bn254/issues/31
    pub fn verify_blob_kzg_proof(
        &self,
        blob: &Blob,
        commitment: &G1Affine,
        proof: &G1Affine,
    ) -> Result<bool, KzgError> {
        // Convert blob to polynomial
        let polynomial = blob.to_polynomial_eval_form();

        // Compute the evaluation challenge for the blob and commitment
        let evaluation_challenge = Self::compute_challenge(blob, commitment)?;

        // Evaluate the polynomial in evaluation form
        let y = Self::evaluate_polynomial_in_evaluation_form(
            &polynomial,
            &evaluation_challenge,
            self.srs_order,
        )?;

        // Verify the KZG proof
        self.verify_proof(*commitment, *proof, y, evaluation_challenge)
    }

    /// TODO(anupsv): Match 4844 specs w.r.t to the inputs. Ref: https://github.com/Layr-Labs/rust-kzg-bn254/issues/30
    pub fn compute_blob_proof(
        &self,
        blob: &Blob,
        commitment: &G1Affine,
    ) -> Result<G1Affine, KzgError> {
        // Validate that the commitment is a valid point on the G1 curve
        // This prevents potential invalid curve attacks
        if !commitment.is_on_curve() || !commitment.is_in_correct_subgroup_assuming_on_curve() {
            return Err(KzgError::NotOnCurveError(
                "commitment not on curve".to_string(),
            ));
        }

        // Convert the blob to a polynomial in evaluation form
        // This is necessary because KZG proofs work with polynomials
        let blob_poly = blob.to_polynomial_eval_form();

        // Compute the evaluation challenge using Fiat-Shamir heuristic
        // This challenge determines the point at which we evaluate the polynomial
        let evaluation_challenge = Self::compute_challenge(blob, commitment)?;

        // Compute the actual KZG proof using the polynomial and evaluation point
        // This creates a proof that the polynomial evaluates to a specific value at the challenge point
        // The proof is a single G1 point that can be used to verify the evaluation
        self.compute_proof_impl(&blob_poly, &evaluation_challenge)
    }

    /// Maps a byte slice to a field element (`Fr`) using SHA-256 from SHA3 family as the
    /// hash function.
    ///
    /// # Arguments
    ///
    /// * `msg` - The input byte slice to hash.
    ///
    /// # Returns
    ///
    /// * `Fr` - The resulting field element.
    fn hash_to_field_element(msg: &[u8]) -> Fr {
        // Perform the hash operation.
        let msg_digest = Sha256::digest(msg);
        let hash_elements = msg_digest.as_slice();

        // TODO(anupsv): To be removed and default to Big endian. Ref: https://github.com/Layr-Labs/rust-kzg-bn254/issues/27
        let fr_element: Fr = match KZG_ENDIANNESS {
            Endianness::Big => Fr::from_be_bytes_mod_order(hash_elements),
            Endianness::Little => Fr::from_le_bytes_mod_order(hash_elements),
        };

        fr_element
    }

    /// Computes the Fiat-Shamir challenge from a blob and its commitment.
    ///
    /// # Arguments
    ///
    /// * `blob` - A reference to the `Blob` struct.
    /// * `commitment` - A reference to the `G1Affine` commitment.
    ///
    /// # Returns
    ///
    /// * `Ok(Fr)` - The resulting field element challenge.
    /// * `Err(KzgError)` - If any step fails.
    pub fn compute_challenge(blob: &Blob, commitment: &G1Affine) -> Result<Fr, KzgError> {
        // Convert the blob to a polynomial in evaluation form
        // This is needed to process the blob data for the challenge
        let blob_poly = blob.to_polynomial_eval_form();

        // Calculate total size needed for the challenge input buffer:
        // - Length of domain separator
        // - 8 bytes for number of field elements
        // - Size of blob data (number of field elements * bytes per element)
        // - Size of compressed G1 point (commitment)
        let challenge_input_size = FIAT_SHAMIR_PROTOCOL_DOMAIN.len()
            + 8
            + (blob_poly.len() * BYTES_PER_FIELD_ELEMENT)
            + SIZE_OF_G1_AFFINE_COMPRESSED;

        // Initialize buffer to store all data that will be hashed
        let mut digest_bytes = vec![0; challenge_input_size];
        let mut offset = 0;

        // Step 1: Copy the Fiat-Shamir domain separator
        // This provides domain separation for the hash function to prevent
        // attacks that try to confuse different protocol messages
        digest_bytes[offset..offset + FIAT_SHAMIR_PROTOCOL_DOMAIN.len()]
            .copy_from_slice(FIAT_SHAMIR_PROTOCOL_DOMAIN);
        offset += FIAT_SHAMIR_PROTOCOL_DOMAIN.len();

        // Step 2: Copy the number of field elements (blob polynomial length)
        // Convert to bytes using the configured endianness
        // TODO(anupsv): To be removed and default to Big endian. Ref: https://github.com/Layr-Labs/rust-kzg-bn254/issues/27
        let number_of_field_elements = match KZG_ENDIANNESS {
            Endianness::Big => blob_poly.len().to_be_bytes(),
            Endianness::Little => blob_poly.len().to_le_bytes(),
        };
        digest_bytes[offset..offset + 8].copy_from_slice(&number_of_field_elements);
        offset += 8;

        // Step 3: Copy the blob data
        // Convert polynomial to bytes using helper function
        let blob_data = helpers::to_byte_array(
            blob_poly.evaluations(),
            blob_poly.len() * BYTES_PER_FIELD_ELEMENT,
        );
        digest_bytes[offset..offset + blob_data.len()].copy_from_slice(&blob_data);
        offset += blob_data.len();

        // Step 4: Copy the commitment (compressed G1 point)
        // Serialize the commitment point in compressed form
        let mut commitment_bytes = Vec::with_capacity(SIZE_OF_G1_AFFINE_COMPRESSED);
        commitment
            .serialize_compressed(&mut commitment_bytes)
            .map_err(|_| {
                KzgError::SerializationError("Failed to serialize commitment".to_string())
            })?;
        digest_bytes[offset..offset + SIZE_OF_G1_AFFINE_COMPRESSED]
            .copy_from_slice(&commitment_bytes);

        // Verify that we wrote exactly the amount of bytes we expected
        // This helps catch any buffer overflow/underflow bugs
        if offset + SIZE_OF_G1_AFFINE_COMPRESSED != challenge_input_size {
            return Err(KzgError::InvalidInputLength);
        }

        // Hash all the data to generate the challenge field element
        // This implements the Fiat-Shamir transform to generate a "random" challenge
        Ok(Self::hash_to_field_element(&digest_bytes))
    }

    /// Ref: https://github.com/ethereum/consensus-specs/blob/master/specs/deneb/polynomial-commitments.md#evaluate_polynomial_in_evaluation_form
    pub fn evaluate_polynomial_in_evaluation_form(
        polynomial: &PolynomialEvalForm,
        z: &Fr,
        srs_order: u64,
    ) -> Result<Fr, KzgError> {
        // Step 1: Retrieve the length of the padded blob
        let blob_size = polynomial.len_underlying_blob_bytes();

        // Step 2: Calculate roots of unity for the given blob size and SRS order
        let (_, roots_of_unity) =
            Self::calculate_roots_of_unity_standalone(blob_size as u64, srs_order)?;

        // Step 3: Ensure the polynomial length matches the domain length
        if polynomial.len() != roots_of_unity.len() {
            return Err(KzgError::InvalidInputLength);
        }

        let width = polynomial.len();

        // Step 4: Compute inverse_width = 1 / width
        let inverse_width = Fr::from(width as u64)
            .inverse()
            .ok_or(KzgError::InvalidDenominator)?;

        // Step 5: Check if `z` is in the domain
        if let Some(index) = roots_of_unity.iter().position(|&domain_i| domain_i == *z) {
            return polynomial
<<<<<<< HEAD
                .get_at_index(index)
=======
                .get_evalualtion(index)
>>>>>>> 4ad14ea4
                .cloned()
                .ok_or(KzgError::GenericError(
                    "Polynomial element missing at the found index.".to_string(),
                ));
        }

        // Step 6: Use the barycentric formula to compute the evaluation
        let sum = polynomial
            .evaluations()
            .iter()
            .zip(roots_of_unity.iter())
            .map(|(f_i, &domain_i)| {
                let a = *f_i * domain_i;
                let b = *z - domain_i;
                // Since `z` is not in the domain, `b` should never be zero
                a / b
            })
            .fold(Fr::zero(), |acc, val| acc + val);

        // Step 7: Compute r = z^width - 1
        let r = z.pow([width as u64]) - Fr::one();

        // Step 8: Compute f(z) = (z^width - 1) / width * sum
        let f_z = sum * r * inverse_width;

        Ok(f_z)
    }

    /// A helper function for the `verify_blob_kzg_proof_batch` function.
    fn compute_challenges_and_evaluate_polynomial(
        blobs: &[Blob],
        commitments: &[G1Affine],
        srs_order: u64,
    ) -> Result<(Vec<Fr>, Vec<Fr>), KzgError> {
        // Pre-allocate vectors to store:
        // - evaluation_challenges: Points where polynomials will be evaluated
        // - ys: Results of polynomial evaluations at challenge points
        let mut evaluation_challenges = Vec::with_capacity(blobs.len());
        let mut ys = Vec::with_capacity(blobs.len());

        // Process each blob sequentially
        // TODO: Potential optimizations:
        // 1. Cache roots of unity calculations across iterations
        // 2. Parallelize processing for large numbers of blobs
        // 3. Batch polynomial conversions if possible
        for i in 0..blobs.len() {
            // Step 1: Convert blob to polynomial form
            // This is necessary because we need to evaluate the polynomial
            let polynomial = blobs[i].to_polynomial_eval_form();

            // Step 2: Generate Fiat-Shamir challenge
            // This creates a "random" evaluation point based on the blob and commitment
            // The challenge is deterministic but unpredictable, making the proof non-interactive
            let evaluation_challenge = Self::compute_challenge(&blobs[i], &commitments[i])?;

            // Step 3: Evaluate the polynomial at the challenge point
            // This uses the evaluation form for efficient computation
            // The srs_order parameter ensures compatibility with the trusted setup
            let y = Self::evaluate_polynomial_in_evaluation_form(
                &polynomial,
                &evaluation_challenge,
                srs_order,
            )?;

            // Store both:
            // - The challenge point (where we evaluated)
            // - The evaluation result (what the polynomial equals at that point)
            evaluation_challenges.push(evaluation_challenge);
            ys.push(y);
        }

        // Return tuple of:
        // 1. Vector of evaluation points (challenges)
        // 2. Vector of polynomial evaluations at those points
        // These will be used in the KZG proof verification process
        Ok((evaluation_challenges, ys))
    }

    /// Ref: https://github.com/ethereum/consensus-specs/blob/master/specs/deneb/polynomial-commitments.md#verify_blob_kzg_proof_batch
    pub fn verify_blob_kzg_proof_batch(
        &self,
        blobs: &Vec<Blob>,
        commitments: &Vec<G1Affine>,
        proofs: &Vec<G1Affine>,
    ) -> Result<bool, KzgError> {
        // First validation check: Ensure all input vectors have matching lengths
        // This is critical for batch verification to work correctly
        if !(commitments.len() == blobs.len() && proofs.len() == blobs.len()) {
            return Err(KzgError::GenericError(
                "length's of the input are not the same".to_owned(),
            ));
        }

        // Validate that all commitments are valid points on the G1 curve
        // Using parallel iterator (par_iter) for better performance on large batches
        // This prevents invalid curve attacks
        if commitments.iter().any(|commitment| {
            commitment == &G1Affine::identity()
                || !commitment.is_on_curve()
                || !commitment.is_in_correct_subgroup_assuming_on_curve()
        }) {
            return Err(KzgError::NotOnCurveError(
                "commitment not on curve".to_owned(),
            ));
        }

        // Validate that all proofs are valid points on the G1 curve
        // Using parallel iterator for efficiency
        if proofs.iter().any(|proof| {
            proof == &G1Affine::identity()
                || !proof.is_on_curve()
                || !proof.is_in_correct_subgroup_assuming_on_curve()
        }) {
            return Err(KzgError::NotOnCurveError("proof not on curve".to_owned()));
        }

        // Compute evaluation challenges and evaluate polynomials at those points
        // This step:
        // 1. Generates random evaluation points for each blob
        // 2. Evaluates each blob's polynomial at its corresponding point
        let (evaluation_challenges, ys) =
            Self::compute_challenges_and_evaluate_polynomial(blobs, commitments, self.srs_order)?;

        // Convert each blob to its polynomial evaluation form and get the length of number of field elements
        // This length value is needed for computing the challenge
        let blobs_as_field_elements_length: Vec<u64> = blobs
            .iter()
            .map(|blob| blob.to_polynomial_eval_form().evaluations().len() as u64)
            .collect();

        // Perform the actual batch verification using the computed values:
        // - commitments: Original KZG commitments
        // - evaluation_challenges: Points where polynomials are evaluated
        // - ys: Values of polynomials at evaluation points
        // - proofs: KZG proofs for each evaluation
        // - blobs_as_field_elements_length: Length of each blob's polynomial
        self.verify_kzg_proof_batch(
            commitments,
            &evaluation_challenges,
            &ys,
            proofs,
            &blobs_as_field_elements_length,
        )
    }

    /// Ref: https://github.com/ethereum/consensus-specs/blob/master/specs/deneb/polynomial-commitments.md#verify_kzg_proof_batch
    /// A helper function to the `helpers::compute_powers` function. This does the below reference code from the 4844 spec.
    /// Ref: `# Append all inputs to the transcript before we hash
    ///      for commitment, z, y, proof in zip(commitments, zs, ys, proofs):
    ///          data += commitment + bls_field_to_bytes(z) + bls_field_to_bytes(y) + proof``
    fn compute_r_powers(
        &self,
        commitments: &[G1Affine],
        zs: &[Fr],
        ys: &[Fr],
        proofs: &[G1Affine],
        blobs_as_field_elements_length: &[u64],
    ) -> Result<Vec<Fr>, KzgError> {
        // Get the number of commitments/proofs we're processing
        let n = commitments.len();

        // Initial data length includes:
        // - 24 bytes for domain separator
        // - 8 bytes for number of field elements per blob
        // - 8 bytes for number of commitments
        let mut initial_data_length: usize = 40;

        // Calculate total input size:
        // - initial_data_length (40 bytes)
        // - For the number of commitments/zs/ys/proofs/blobs_as_field_elements_length (which are all the same length):
        //   * BYTES_PER_FIELD_ELEMENT for commitment
        //   * 2 * BYTES_PER_FIELD_ELEMENT for z and y values
        //   * BYTES_PER_FIELD_ELEMENT for proof
        //   * 8 bytes for blob length
        let input_size = initial_data_length
            + n * (BYTES_PER_FIELD_ELEMENT
                + 2 * BYTES_PER_FIELD_ELEMENT
                + BYTES_PER_FIELD_ELEMENT
                + 8);

        // Initialize buffer for data to be hashed
        let mut data_to_be_hashed: Vec<u8> = vec![0; input_size];

        // Copy domain separator to start of buffer
        // This provides domain separation for the hash function
        data_to_be_hashed[0..24].copy_from_slice(RANDOM_CHALLENGE_KZG_BATCH_DOMAIN);

        // Convert number of commitments to bytes and copy to buffer
        // Uses configured endianness (Big or Little)
        // TODO(anupsv): To be removed and default to Big endian. Ref: https://github.com/Layr-Labs/rust-kzg-bn254/issues/27
        let n_bytes: [u8; 8] = match KZG_ENDIANNESS {
            Endianness::Big => n.to_be_bytes(),
            Endianness::Little => n.to_le_bytes(),
        };
        data_to_be_hashed[32..40].copy_from_slice(&n_bytes);

        let target_slice = &mut data_to_be_hashed[24..24 + (n * 8)];
        for (chunk, &length) in target_slice
            .chunks_mut(8)
            .zip(blobs_as_field_elements_length)
        {
            chunk.copy_from_slice(&length.to_be_bytes());
        }
        initial_data_length += n * 8;

        // Process each commitment, proof, and evaluation point/value
        for i in 0..n {
            // Serialize and copy commitment
            let mut v = vec![];

            // TODO(anupsv): Move serialization to helper function. Ref: https://github.com/Layr-Labs/rust-kzg-bn254/issues/32
            commitments[i].serialize_compressed(&mut v).map_err(|_| {
                KzgError::SerializationError("Failed to serialize commitment".to_string())
            })?;
            data_to_be_hashed[initial_data_length..(v.len() + initial_data_length)]
                .copy_from_slice(&v[..]);
            initial_data_length += BYTES_PER_FIELD_ELEMENT;

            // Convert z point to bytes and copy
            let v = zs[i].into_bigint().to_bytes_be();
            data_to_be_hashed[initial_data_length..(v.len() + initial_data_length)]
                .copy_from_slice(&v[..]);
            initial_data_length += BYTES_PER_FIELD_ELEMENT;

            // Convert y value to bytes and copy
            let v = ys[i].into_bigint().to_bytes_be();
            data_to_be_hashed[initial_data_length..(v.len() + initial_data_length)]
                .copy_from_slice(&v[..]);
            initial_data_length += BYTES_PER_FIELD_ELEMENT;

            // Serialize and copy proof
            let mut proof_bytes = vec![];
            proofs[i]
                .serialize_compressed(&mut proof_bytes)
                .map_err(|_| {
                    KzgError::SerializationError("Failed to serialize proof".to_string())
                })?;
            data_to_be_hashed[initial_data_length..(proof_bytes.len() + initial_data_length)]
                .copy_from_slice(&proof_bytes[..]);
            initial_data_length += BYTES_PER_FIELD_ELEMENT;
        }

        // Verify we filled the entire buffer
        // This ensures we didn't make any buffer overflow or underflow errors
        if initial_data_length != input_size {
            return Err(KzgError::InvalidInputLength);
        }

        // Hash all the data to get our random challenge
        let r = Self::hash_to_field_element(&data_to_be_hashed);

        // Compute powers of the random challenge: [r^0, r^1, r^2, ..., r^(n-1)]
        Ok(helpers::compute_powers(&r, n))
    }

    /// Verifies multiple KZG proofs efficiently.
    /// Ref: https://github.com/ethereum/consensus-specs/blob/master/specs/deneb/polynomial-commitments.md#verify_kzg_proof_batch
    /// # Arguments
    ///
    /// * `commitments` - A slice of `G1Affine` commitments.
    /// * `zs` - A slice of `Fr` elements representing z values.
    /// * `ys` - A slice of `Fr` elements representing y values.
    /// * `proofs` - A slice of `G1Affine` proofs.
    ///
    /// # Returns
    ///
    /// * `Ok(true)` if all proofs are valid.
    /// * `Ok(false)` if any proof is invalid.
    /// * `Err(KzgError)` if an error occurs during verification.
    ///
    fn verify_kzg_proof_batch(
        &self,
        commitments: &[G1Affine],
        zs: &[Fr],
        ys: &[Fr],
        proofs: &[G1Affine],
        blobs_as_field_elements_length: &[u64],
    ) -> Result<bool, KzgError> {
        // Verify that all input arrays have the same length
        // This is crucial for batch verification to work correctly
        if !(commitments.len() == zs.len() && zs.len() == ys.len() && ys.len() == proofs.len()) {
            return Err(KzgError::GenericError(
                "length's of the input are not the same".to_owned(),
            ));
        }

        // Check that all commitments are valid points on the G1 curve
        // This prevents invalid curve attacks
        if !commitments
            .iter()
            .all(|commitment| is_on_curve_g1(&G1Projective::from(*commitment)))
        {
            return Err(KzgError::NotOnCurveError(
                "commitment not on curve".to_owned(),
            ));
        }

        // Check that all proofs are valid points on the G1 curve
        if !proofs
            .iter()
            .all(|proof| is_on_curve_g1(&G1Projective::from(*proof)))
        {
            return Err(KzgError::NotOnCurveError("proof".to_owned()));
        }

        // Verify that the trusted setup point τ*G2 is on the G2 curve
        if !helpers::is_on_curve_g2(&G2Projective::from(*self.get_g2_tau()?)) {
            return Err(KzgError::NotOnCurveError("g2 tau".to_owned()));
        }

        let n = commitments.len();

        // Initialize vectors to store:
        // c_minus_y: [C_i - [y_i]]  (commitment minus the evaluation point encrypted)
        // r_times_z: [r^i * z_i]    (powers of random challenge times evaluation points)
        let mut c_minus_y: Vec<G1Affine> = Vec::with_capacity(n);
        let mut r_times_z: Vec<Fr> = Vec::with_capacity(n);

        // Compute powers of the random challenge: [r^0, r^1, r^2, ..., r^(n-1)]
        let r_powers =
            self.compute_r_powers(commitments, zs, ys, proofs, blobs_as_field_elements_length)?;

        // Compute Σ(r^i * proof_i)
        let proof_lincomb = helpers::g1_lincomb(proofs, &r_powers)?;

        // For each proof i:
        // 1. Compute C_i - [y_i]
        // 2. Compute r^i * z_i
        for i in 0..n {
            // Encrypt y_i as a point on G1
            let ys_encrypted = G1Affine::generator() * ys[i];
            // Compute C_i - [y_i] and convert to affine coordinates
            c_minus_y.push((commitments[i] - ys_encrypted).into_affine());
            // Compute r^i * z_i
            r_times_z.push(r_powers[i] * zs[i]);
        }

        // Compute:
        // proof_z_lincomb = Σ(r^i * z_i * proof_i)
        // c_minus_y_lincomb = Σ(r^i * (C_i - [y_i]))
        let proof_z_lincomb = helpers::g1_lincomb(proofs, &r_times_z)?;
        let c_minus_y_lincomb = helpers::g1_lincomb(&c_minus_y, &r_powers)?;

        // Compute right-hand side of the pairing equation
        let rhs_g1 = c_minus_y_lincomb + proof_z_lincomb;

        // Verify the pairing equation:
        // e(Σ(r^i * proof_i), [τ]) = e(Σ(r^i * (C_i - [y_i])) + Σ(r^i * z_i * proof_i), [1])
        let result = Self::pairings_verify(
            proof_lincomb,
            *self.get_g2_tau()?,
            rhs_g1.into(),
            G2Affine::generator(),
        );
        Ok(result)
    }
}<|MERGE_RESOLUTION|>--- conflicted
+++ resolved
@@ -126,12 +126,6 @@
         Ok(chunks)
     }
 
-<<<<<<< HEAD
-    // This function calculates the roots of unities but doesn't assign it to the struct
-    // Used in batch verification process as the roots need to be calculated for each blob
-    // because of different length.
-    // length_of_data_after_padding: Length of the blob data after padding in bytes.
-=======
     /// Calculates the roots of unities but doesn't assign it to the struct
     /// Used in batch verification process as the roots need to be calculated for each blob
     /// because of different length.
@@ -160,14 +154,11 @@
     /// assert_eq!(bytes.len(), 64);
     /// // bytes will contain up to max_size bytes from the encoded elements
     /// ```
->>>>>>> 4ad14ea4
     fn calculate_roots_of_unity_standalone(
         length_of_data_after_padding: u64,
         srs_order: u64,
     ) -> Result<(Params, Vec<Fr>), KzgError> {
         // Initialize parameters
-<<<<<<< HEAD
-=======
         let mut params = Params {
             num_chunks: 0_u64,
             chunk_length: 0_u64,
@@ -211,123 +202,6 @@
             .ok_or_else(|| KzgError::GenericError("Root of unity not found".to_string()))?;
 
         // Expand the root to get all the roots of unity
-        let mut expanded_roots_of_unity = Self::expand_root_of_unity(found_root_of_unity);
-
-        // Remove the last element to avoid duplication
-        expanded_roots_of_unity.truncate(expanded_roots_of_unity.len() - 1);
-
-        // Mark the setup as completed
-        params.completed_setup = true;
-
-        // Return the parameters and the expanded roots of unity
-        Ok((params, expanded_roots_of_unity))
-    }
-
-    /// Similar to [Kzg::data_setup_mins], but mainly used for setting up Kzg
-    /// for testing purposes. Used to specify the number of chunks and chunk
-    /// length. These parameters are then used to calculate the FFT params
-    /// required for FFT operations.
-    pub fn data_setup_custom(
-        &mut self,
-        num_of_nodes: u64,
-        padded_input_data_size: u64,
-    ) -> Result<(), KzgError> {
-        let floor = u64::try_from(BYTES_PER_FIELD_ELEMENT)
-            .map_err(|e| KzgError::SerializationError(e.to_string()))?;
-        let len_of_data_in_elements = padded_input_data_size.div_ceil(floor);
-        let min_num_chunks = len_of_data_in_elements.div_ceil(num_of_nodes);
-        self.data_setup_mins(min_num_chunks, num_of_nodes)
-    }
-
-    /// Used to specify the number of chunks and chunk length.
-    /// These parameters are then used to calculate the FFT params required for
-    /// FFT operations.
-    pub fn data_setup_mins(
-        &mut self,
-        min_chunk_length: u64,
-        min_num_chunks: u64,
-    ) -> Result<(), KzgError> {
->>>>>>> 4ad14ea4
-        let mut params = Params {
-            num_chunks: 0_u64,
-            chunk_length: 0_u64,
-            max_fft_width: 0_u64,
-            completed_setup: false,
-        };
-
-<<<<<<< HEAD
-        // Calculate log2 of the next power of two of the length of data after padding
-        let log2_of_evals = (length_of_data_after_padding
-            .div_ceil(32)
-            .next_power_of_two() as f64)
-            .log2()
-            .to_u8()
-            .ok_or_else(|| {
-                KzgError::GenericError(
-                    "Failed to convert length_of_data_after_padding to u8".to_string(),
-                )
-            })?;
-
-        // Set the maximum FFT width
-        params.max_fft_width = 1_u64 << log2_of_evals;
-=======
-        let number_of_evaluations = params.chunk_length * params.num_chunks;
-        let mut log2_of_evals = number_of_evaluations
-            .to_f64()
-            .ok_or_else(|| {
-                KzgError::GenericError("Failed to convert number_of_evaluations to f64".to_string())
-            })?
-            .log2()
-            .to_u8()
-            .ok_or_else(|| {
-                KzgError::GenericError("Failed to convert number_of_evaluations to u8".to_string())
-            })?;
-        params.max_fft_width = 1_u64 << log2_of_evals;
-
-        if params.chunk_length == 1 {
-            log2_of_evals = (2 * params.num_chunks)
-                .to_f64()
-                .ok_or_else(|| {
-                    KzgError::GenericError("Failed to convert num_chunks to f64".to_string())
-                })?
-                .log2()
-                .to_u8()
-                .ok_or_else(|| {
-                    KzgError::GenericError("Failed to convert num_chunks to u8".to_string())
-                })?;
-        }
->>>>>>> 4ad14ea4
-
-        // Check if the length of data after padding is valid with respect to the SRS order
-        if length_of_data_after_padding
-            .div_ceil(BYTES_PER_FIELD_ELEMENT as u64)
-            .next_power_of_two()
-            > srs_order
-        {
-            return Err(KzgError::SerializationError(
-                "the supplied encoding parameters are not valid with respect to the SRS."
-                    .to_string(),
-            ));
-        }
-
-<<<<<<< HEAD
-        // Get the primitive roots of unity
-        let primitive_roots_of_unity = Self::get_primitive_roots_of_unity()?;
-
-        // Find the root of unity corresponding to the calculated log2 value
-        let found_root_of_unity = primitive_roots_of_unity
-            .get(log2_of_evals as usize)
-            .ok_or_else(|| KzgError::GenericError("Root of unity not found".to_string()))?;
-
-        // Expand the root to get all the roots of unity
-=======
-        let primitive_roots_of_unity = Self::get_primitive_roots_of_unity()?;
-        let found_root_of_unity = primitive_roots_of_unity
-            .get(log2_of_evals.to_usize().ok_or_else(|| {
-                KzgError::GenericError("Failed to convert log2_of_evals to usize".to_string())
-            })?)
-            .ok_or_else(|| KzgError::GenericError("Root of unity not found".to_string()))?;
->>>>>>> 4ad14ea4
         let mut expanded_roots_of_unity = Self::expand_root_of_unity(found_root_of_unity);
 
         // Remove the last element to avoid duplication
@@ -749,7 +623,6 @@
         // using our selected evaluation point
         self.compute_proof(polynomial, z_fr)
     }
-<<<<<<< HEAD
 
     /// Compute a kzg proof from a polynomial in evaluation form.
     /// We don't currently support proofs for polynomials in coefficient form,
@@ -775,33 +648,6 @@
             ));
         }
 
-=======
-
-    /// Compute a kzg proof from a polynomial in evaluation form.
-    /// We don't currently support proofs for polynomials in coefficient form,
-    /// but one can take the FFT of the polynomial in coefficient form to
-    /// get the polynomial in evaluation form. This is available via the
-    /// method [PolynomialCoeffForm::to_eval_form].
-    /// TODO(anupsv): Accept bytes instead of Fr element. Ref: https://github.com/Layr-Labs/rust-kzg-bn254/issues/29
-    pub fn compute_proof(
-        &self,
-        polynomial: &PolynomialEvalForm,
-        z_fr: &Fr,
-    ) -> Result<G1Affine, KzgError> {
-        if !self.params.completed_setup {
-            return Err(KzgError::GenericError(
-                "setup is not complete, run one of the setup functions".to_string(),
-            ));
-        }
-
-        // Verify that polynomial length matches roots of unity length
-        if polynomial.len() != self.expanded_roots_of_unity.len() {
-            return Err(KzgError::GenericError(
-                "inconsistent length between blob and root of unities".to_string(),
-            ));
-        }
-
->>>>>>> 4ad14ea4
         // Call the implementation to compute the actual proof
         // This will:
         // 1. Evaluate polynomial at z
@@ -1105,11 +951,7 @@
         // Step 5: Check if `z` is in the domain
         if let Some(index) = roots_of_unity.iter().position(|&domain_i| domain_i == *z) {
             return polynomial
-<<<<<<< HEAD
-                .get_at_index(index)
-=======
                 .get_evalualtion(index)
->>>>>>> 4ad14ea4
                 .cloned()
                 .ok_or(KzgError::GenericError(
                     "Polynomial element missing at the found index.".to_string(),
