use crate::{consts::BYTES_PER_FIELD_ELEMENT, errors::PolynomialError, helpers};
use ark_bn254::Fr;
use ark_poly::{EvaluationDomain, GeneralEvaluationDomain};
use ark_std::Zero;

#[derive(Clone, Debug, PartialEq)]
pub struct PolynomialEvalForm {
    /// evaluations contains the evaluations of the polynomial, padded with 0s
    /// to the next power of two. Hence if the polynomial is created with
    /// coefficients [1, 2, 3], the internal representation will be [1, 2,
    /// 3, 0]. Note that this changes the polynomial! This is an inconsistency
    /// in our current representations. Polynomials are the objects that get
    /// committed, not the underlying Blobs.
    /// TODO: do we also want to force blobs to be of powers-of-two length?
    evaluations: Vec<Fr>,
    /// Number of bytes in the underlying blob, which was used to create the
    /// polynomial. This is passed as is when converting between Coefficient
    /// and Evaluation forms, so that the blob can be reconstructed with the
    /// same length.
    ///
    /// TODO: We should get rid of this: polynomial should not know about the
    /// blob.       This len is equivalent to the coeffs len before it gets
    /// padded.       Perhaps we can store the original coeffs and only pad
    /// when needed?
    len_underlying_blob_bytes: usize,
}

impl PolynomialEvalForm {
    /// Creates a new [PolynomialEvalForm] from the given coefficients, passed
    /// as a vector of `Fr`. The coefficients are padded to the next power
    /// of two by appending zeros. This typically wouldn't be used directly,
    /// but instead a [crate::blob::Blob] would be converted to a
    /// [PolynomialEvalForm] using [crate::blob::Blob::to_polynomial_eval_form].
    pub fn new(evals: Vec<Fr>) -> Self {
        let underlying_blob_len_in_bytes = evals.len() * BYTES_PER_FIELD_ELEMENT;
        let next_power_of_two = evals.len().next_power_of_two();
        let mut padded_evals = evals;
        padded_evals.resize(next_power_of_two, Fr::zero());

        Self {
            evaluations: padded_evals,
            len_underlying_blob_bytes: underlying_blob_len_in_bytes,
        }
    }

    pub fn evaluations(&self) -> &[Fr] {
        &self.evaluations
    }

    /// Returns the number of evaluations in the polynomial. Note that this
    /// returns the number of evaluations in the padded polynomial, not the
    /// number of evaluations in the original polynomial.
    pub fn len(&self) -> usize {
        self.evaluations.len()
    }

    /// TODO: we should deprecate this. See comment in the struct.
    pub fn len_underlying_blob_bytes(&self) -> usize {
        self.len_underlying_blob_bytes
    }

    /// Similar to [Self::len_underlying_blob_bytes], but returns the number of
    /// field elements instead of bytes
    pub fn len_underlying_blob_field_elements(&self) -> usize {
        self.len_underlying_blob_bytes / BYTES_PER_FIELD_ELEMENT
    }

    /// Retrieves a reference to the element at the specified index.
    ///
    /// # Arguments
    ///
    /// * `i` - The index of the element to retrieve.
    ///
    /// # Returns
    ///
    /// An `Option` containing a reference to the `Fr` element if the index is within bounds, or `None` otherwise.
<<<<<<< HEAD
    pub fn get_at_index(&self, i: usize) -> Option<&Fr> {
=======
    pub fn get_evalualtion(&self, i: usize) -> Option<&Fr> {
>>>>>>> 4ad14ea4
        self.evaluations.get(i)
    }

    /// Checks whether the polynomial has no elements.
    ///
    /// # Returns
    ///
    /// `true` if the `elements` vector is empty, `false` otherwise.
    pub fn is_empty(&self) -> bool {
        self.evaluations.is_empty()
    }

    /// Converts all `Fr` elements in the polynomial to a single big-endian byte vector.
    ///
    /// # Returns
    ///
    /// A `Vec<u8>` containing the big-endian byte representation of the polynomial elements.
    pub fn to_bytes_be(&self) -> Vec<u8> {
        helpers::to_byte_array(&self.evaluations, self.len_underlying_blob_bytes)
    }

    /// Converts the polynomial to coefficient form. This is done by performing
    /// an IFFT on the evaluations.
    pub fn to_coeff_form(&self) -> Result<PolynomialCoeffForm, PolynomialError> {
        let coeffs = GeneralEvaluationDomain::<Fr>::new(self.len())
            .ok_or(PolynomialError::FFTError(
                "Failed to construct domain for IFFT".to_string(),
            ))?
            .ifft(&self.evaluations);
        Ok(PolynomialCoeffForm::new(coeffs))
    }
}

#[derive(Clone, Debug, PartialEq)]
pub struct PolynomialCoeffForm {
    /// coeffs contains the coefficients of the polynomial, padded with 0s to
    /// the next power of two. Hence if the polynomial is created with
    /// coefficients [1, 2, 3], the internal representation will be [1, 2,
    /// 3, 0].
    coeffs: Vec<Fr>,
    /// Number of bytes in the underlying blob, which was used to create the
    /// polynomial. This is passed as is when converting between Coefficient
    /// and Evaluation forms, so that the blob can be reconstructed with the
    /// same length.
    ///
    /// TODO: We should get rid of this: polynomial should not know about the
    /// blob.       This len is equivalent to the coeffs len before it gets
    /// padded.       Perhaps we can store the original coeffs and only pad
    /// when needed?
    len_underlying_blob_bytes: usize,
}

impl PolynomialCoeffForm {
    /// Creates a new [PolynomialCoeffForm] from the given coefficients, passed
    /// as a vector of `Fr`. The coefficients are padded to the next power
    /// of two by appending zeros. This typically wouldn't be used directly,
    /// but instead a [crate::blob::Blob] would be converted to a
    /// [PolynomialCoeffForm] using
    /// [crate::blob::Blob::to_polynomial_coeff_form].
    pub fn new(coeffs: Vec<Fr>) -> Self {
        let underlying_blob_len_in_bytes = coeffs.len() * BYTES_PER_FIELD_ELEMENT;
        let next_power_of_two = coeffs.len().next_power_of_two();
        let mut padded_coeffs = coeffs;
        padded_coeffs.resize(next_power_of_two, Fr::zero());

        Self {
            coeffs: padded_coeffs,
            len_underlying_blob_bytes: underlying_blob_len_in_bytes,
        }
    }

    pub fn coeffs(&self) -> &[Fr] {
        &self.coeffs
    }

    /// Returns the number of coefficients in the polynomial. Note that this
    /// returns the number of coefficients in the padded polynomial, not the
    /// number of coefficients in the original polynomial.
    pub fn len(&self) -> usize {
        self.coeffs.len()
    }

    /// TODO: we should deprecate this. See comment in the struct.
    pub fn len_underlying_blob_bytes(&self) -> usize {
        self.len_underlying_blob_bytes
    }

    /// Similar to [Self::len_underlying_blob_bytes], but returns the number of
    /// field elements instead of bytes
    pub fn len_underlying_blob_field_elements(&self) -> usize {
        self.len_underlying_blob_bytes / BYTES_PER_FIELD_ELEMENT
    }

    pub fn get_at_index(&self, i: usize) -> Option<&Fr> {
        self.coeffs.get(i)
    }

    /// Checks if the polynomial has no elements.
    pub fn is_empty(&self) -> bool {
        self.coeffs.is_empty()
    }

    /// Converts all `Fr` elements in the `Polynomial` to a single byte vector.
    pub fn to_bytes_be(&self) -> Vec<u8> {
        helpers::to_byte_array(&self.coeffs, self.len_underlying_blob_bytes)
    }

    /// Converts the polynomial to evaluation form. This is done by performing
    /// an FFT on the coefficients.
    pub fn to_eval_form(&self) -> Result<PolynomialEvalForm, PolynomialError> {
        let evals = GeneralEvaluationDomain::<Fr>::new(self.len())
            .ok_or(PolynomialError::FFTError(
                "Failed to construct domain for FFT".to_string(),
            ))?
            .fft(&self.coeffs);
        Ok(PolynomialEvalForm::new(evals))
    }
}<|MERGE_RESOLUTION|>--- conflicted
+++ resolved
@@ -74,11 +74,7 @@
     /// # Returns
     ///
     /// An `Option` containing a reference to the `Fr` element if the index is within bounds, or `None` otherwise.
-<<<<<<< HEAD
-    pub fn get_at_index(&self, i: usize) -> Option<&Fr> {
-=======
     pub fn get_evalualtion(&self, i: usize) -> Option<&Fr> {
->>>>>>> 4ad14ea4
         self.evaluations.get(i)
     }
 
