--- conflicted
+++ resolved
@@ -3,92 +3,6 @@
 use ark_poly::{EvaluationDomain, GeneralEvaluationDomain};
 use ark_std::Zero;
 
-<<<<<<< HEAD
-/// Represents the format in which a polynomial is stored.
-#[derive(Clone, Debug, PartialEq, Copy)]
-pub enum PolynomialFormat {
-    /// Polynomial is in coefficient form.
-    InCoefficientForm,
-    /// Polynomial is in evaluation form.
-    InEvaluationForm,
-}
-
-/// A polynomial over the BN254 field.
-#[derive(Clone, Debug, PartialEq)]
-pub struct Polynomial {
-    /// The elements of the polynomial, either in coefficient or evaluation form.
-    elements: Vec<Fr>,
-    /// The size of the blob after padding with zeros to match BN254 field element sizes.
-    length_of_padded_blob: usize,
-    /// The current format of the polynomial.
-    form: PolynomialFormat,
-}
-
-impl Polynomial {
-    /// Constructs a new `Polynomial` with the provided elements.
-    ///
-    /// This function pads the input elements with zeros to the next power of two to
-    /// facilitate FFT operations. The `length_of_padded_blob` specifies the size
-    /// of the blob after padding.
-    ///
-    /// # Arguments
-    ///
-    /// * `elements` - A slice of `Fr` elements representing the polynomial.
-    /// * `length_of_padded_blob` - The length of the padded blob.
-    /// * `form` - The format of the polynomial (`InCoefficientForm` or `InEvaluationForm`).
-    ///
-    /// # Errors
-    ///
-    /// Returns a `PolynomialError::GenericError` if the `elements` slice is empty.
-    pub fn new(
-        elements: &[Fr],
-        length_of_padded_blob: usize,
-        form: PolynomialFormat,
-    ) -> Result<Self, PolynomialError> {
-        if elements.is_empty() {
-            return Err(PolynomialError::GenericError(
-                "elements are empty".to_string(),
-            ));
-        }
-
-        // Optimize padding by resizing the vector with zeros up to the next power of two.
-        let next_pow = elements.len().next_power_of_two();
-        let mut padded_input_fr = elements.to_vec();
-        padded_input_fr.resize(next_pow, Fr::zero());
-
-        Ok(Polynomial {
-            elements: padded_input_fr,
-            length_of_padded_blob,
-            form,
-        })
-    }
-
-    /// Returns the length of the padded blob.
-    ///
-    /// # Returns
-    ///
-    /// The size of the padded blob as a `usize`.
-    pub fn get_length_of_padded_blob(&self) -> usize {
-        self.length_of_padded_blob
-    }
-
-    /// Returns the current format of the polynomial.
-    ///
-    /// # Returns
-    ///
-    /// A `PolynomialFormat` indicating whether the polynomial is in coefficient or evaluation form.
-    pub fn get_form(&self) -> PolynomialFormat {
-        self.form
-    }
-
-    /// Returns the number of elements in the polynomial.
-    ///
-    /// # Returns
-    ///
-    /// The length of the `elements` vector as a `usize`.
-    pub fn len(&self) -> usize {
-        self.elements.len()
-=======
 #[derive(Clone, Debug, PartialEq)]
 pub struct PolynomialEvalForm {
     /// evaluations contains the evaluations of the polynomial, padded with 0s
@@ -149,7 +63,6 @@
     /// field elements instead of bytes
     pub fn len_underlying_blob_field_elements(&self) -> usize {
         self.len_underlying_blob_bytes / BYTES_PER_FIELD_ELEMENT
->>>>>>> 946a6348
     }
 
     /// Retrieves a reference to the element at the specified index.
@@ -186,15 +99,6 @@
         helpers::to_byte_array(&self.evaluations, self.len_underlying_blob_bytes)
     }
 
-<<<<<<< HEAD
-    /// Returns a clone of the elements as a `Vec<Fr>`.
-    ///
-    /// # Returns
-    ///
-    /// A `Vec<Fr>` containing the elements of the polynomial.
-    pub fn to_vec(&self) -> Vec<Fr> {
-        self.elements.clone()
-=======
     /// Converts the polynomial to coefficient form. This is done by performing
     /// an IFFT on the evaluations.
     pub fn to_coeff_form(&self) -> Result<PolynomialCoeffForm, PolynomialError> {
@@ -204,41 +108,9 @@
             ))?
             .ifft(&self.evaluations);
         Ok(PolynomialCoeffForm::new(coeffs))
->>>>>>> 946a6348
     }
 }
 
-<<<<<<< HEAD
-    /// Transforms the polynomial to the specified format.
-    ///
-    /// If the polynomial is already in the desired format, an error is returned.
-    /// Otherwise, it performs an FFT or inverse FFT to convert between coefficient and evaluation forms.
-    ///
-    /// # Arguments
-    ///
-    /// * `form` - The target `PolynomialFormat` to transform the polynomial into.
-    ///
-    /// # Errors
-    ///
-    /// Returns a `PolynomialError::IncorrectFormError` if the polynomial is already in the desired form.
-    /// Propagates errors from FFT operations.
-    pub fn transform_to_form(&mut self, form: PolynomialFormat) -> Result<(), PolynomialError> {
-        if self.form == form {
-            return Err(PolynomialError::IncorrectFormError(
-                "Polynomial is already in the given form".to_string(),
-            ));
-        }
-
-        match form {
-            PolynomialFormat::InCoefficientForm => {
-                // Transform from evaluation form to coefficient form using inverse FFT
-                self.fft_on_elements(false)?;
-            },
-            PolynomialFormat::InEvaluationForm => {
-                // Transform from coefficient form to evaluation form using FFT
-                self.fft_on_elements(true)?;
-            },
-=======
 #[derive(Clone, Debug, PartialEq)]
 pub struct PolynomialCoeffForm {
     /// coeffs contains the coefficients of the polynomial, padded with 0s to
@@ -274,58 +146,9 @@
         Self {
             coeffs: padded_coeffs,
             len_underlying_blob_bytes: underlying_blob_len_in_bytes,
->>>>>>> 946a6348
         }
-
-        self.form = form;
-        Ok(())
     }
 
-<<<<<<< HEAD
-    /// Performs an FFT or inverse FFT on the polynomial's elements.
-    ///
-    /// This method modifies the `elements` vector in place by applying the FFT or inverse FFT.
-    ///
-    /// # Arguments
-    ///
-    /// * `inverse` - If `true`, performs an inverse FFT; otherwise, performs a forward FFT.
-    ///
-    /// # Errors
-    ///
-    /// Returns a `PolynomialError` if the FFT operation fails.
-    pub fn fft_on_elements(&mut self, inverse: bool) -> Result<(), PolynomialError> {
-        let fft_result = Self::fft(&self.elements, inverse);
-        self.elements = fft_result?;
-        Ok(())
-    }
-
-    /// Performs an FFT or inverse FFT on a vector of `Fr` elements.
-    ///
-    /// This is a helper function that utilizes the `ark-poly` crate to perform the FFT operations.
-    ///
-    /// # Arguments
-    ///
-    /// * `vals` - A reference to the vector of `Fr` elements to transform.
-    /// * `inverse` - If `true`, performs an inverse FFT; otherwise, performs a forward FFT.
-    ///
-    /// # Returns
-    ///
-    /// A `Result` containing the transformed vector of `Fr` elements or a `PolynomialError` if the operation fails.
-    pub fn fft(vals: &Vec<Fr>, inverse: bool) -> Result<Vec<Fr>, PolynomialError> {
-        let length = vals.len();
-
-        let domain = GeneralEvaluationDomain::<Fr>::new(length).ok_or_else(|| {
-            PolynomialError::FFTError("Failed to construct domain for FFT".to_string())
-        })?;
-
-        let result = if inverse {
-            domain.ifft(vals)
-        } else {
-            domain.fft(vals)
-        };
-
-        Ok(result)
-=======
     pub fn coeffs(&self) -> &[Fr] {
         &self.coeffs
     }
@@ -371,6 +194,5 @@
             ))?
             .fft(&self.coeffs);
         Ok(PolynomialEvalForm::new(evals))
->>>>>>> 946a6348
     }
 }