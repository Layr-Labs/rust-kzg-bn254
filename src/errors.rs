--- conflicted
+++ resolved
@@ -65,133 +65,4 @@
     }
 }
 
-<<<<<<< HEAD
-impl Error for KzgError {}
-
-#[cfg(test)]
-mod tests {
-    use super::*;
-
-    #[test]
-    fn test_polynomial_error_serialization_from_string() {
-        let error = PolynomialError::SerializationFromStringError;
-        assert_eq!(format!("{}", error), "couldn't load string to fr vector");
-    }
-
-    #[test]
-    fn test_polynomial_error_commit() {
-        let msg = String::from("test commit error");
-        let error = PolynomialError::CommitError(msg.clone());
-        assert_eq!(format!("{}", error), format!("Commitment error: {}", msg));
-    }
-
-    #[test]
-    fn test_polynomial_error_generic() {
-        let msg = String::from("test generic error");
-        let error = PolynomialError::GenericError(msg.clone());
-        assert_eq!(format!("{}", error), format!("generic error: {}", msg));
-    }
-
-    #[test]
-    fn test_polynomial_error_fft() {
-        let msg = String::from("test fft error");
-        let error = PolynomialError::FFTError(msg.clone());
-        assert_eq!(format!("{}", error), format!("FFT error: {}", msg));
-    }
-    #[test]
-    fn test_polynomial_error_incorrect_form() {
-        let msg = String::from("test incorrect form error");
-        let error = PolynomialError::IncorrectFormError(msg.clone());
-        assert_eq!(
-            format!("{}", error),
-            format!("Incorrect form error: {}", msg)
-        );
-    }
-
-    #[test]
-    fn test_polynomial_error_equality() {
-        let error1 = PolynomialError::SerializationFromStringError;
-        let error2 = PolynomialError::SerializationFromStringError;
-        let error3 = PolynomialError::CommitError(String::from("error"));
-        assert_eq!(error1, error2);
-        assert_ne!(error1, error3);
-    }
-
-    // KzgError tests
-    #[test]
-    fn test_kzg_error_commit() {
-        let msg = String::from("test commit error");
-        let error = KzgError::CommitError(msg.clone());
-        assert_eq!(format!("{}", error), format!("Commitment error: {}", msg));
-    }
-
-    #[test]
-    fn test_kzg_error_serialization() {
-        let msg = String::from("test serialization error");
-        let error = KzgError::SerializationError(msg.clone());
-        assert_eq!(
-            format!("{}", error),
-            format!("Serialization error: {}", msg)
-        );
-    }
-
-    #[test]
-    fn test_kzg_error_fft() {
-        let msg = String::from("test fft error");
-        let error = KzgError::FftError(msg.clone());
-        assert_eq!(format!("{}", error), format!("FFT error: {}", msg));
-    }
-
-    #[test]
-    fn test_kzg_error_generic() {
-        let msg = String::from("test generic error");
-        let error = KzgError::GenericError(msg.clone());
-        assert_eq!(format!("{}", error), format!("Generic error: {}", msg));
-    }
-
-    #[test]
-    fn test_kzg_error_equality() {
-        let error1 = KzgError::CommitError(String::from("error"));
-        let error2 = KzgError::CommitError(String::from("error"));
-        let error3 = KzgError::SerializationError(String::from("different error"));
-        assert_eq!(error1, error2);
-        assert_ne!(error1, error3);
-    }
-
-    #[test]
-    fn test_not_padded_error_display() {
-        let error = BlobError::NotPaddedError;
-        assert_eq!(format!("{}", error), "tried to execute on non padded blob");
-    }
-
-    #[test]
-    fn test_already_padded_error_display() {
-        let error = BlobError::AlreadyPaddedError;
-        assert_eq!(
-            format!("{}", error),
-            "tried to execute on already padded blob"
-        );
-    }
-
-    #[test]
-    fn test_blob_error_equality() {
-        let error1 = BlobError::NotPaddedError;
-        let error2 = BlobError::NotPaddedError;
-        let error3 = BlobError::AlreadyPaddedError;
-
-        assert_eq!(error1, error2);
-        assert_ne!(error1, error3);
-    }
-
-    #[test]
-    fn test_blob_generic_error() {
-        let error1 = BlobError::GenericError(String::from("error"));
-        let error3 = BlobError::GenericError(String::from("error"));
-        let error2 = BlobError::NotPaddedError;
-        assert_eq!(error1, error3);
-        assert_ne!(error1, error2);
-    }
-}
-=======
-impl Error for KzgError {}
->>>>>>> 96e73447
+impl Error for KzgError {}