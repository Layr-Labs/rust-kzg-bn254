use thiserror::Error;

/// Errors related to Blob operations.
///
/// The `BlobError` enum encapsulates all possible errors that can occur during
/// operations on the `Blob` struct, such as padding and conversion errors.
#[derive(Clone, Debug, PartialEq, Error)]
pub enum BlobError {
<<<<<<< HEAD
    /// Error indicating that an operation was attempted on a blob that is not padded.
    #[error("tried to execute on a non-padded blob")]
    NotPaddedError,

    /// Error indicating that an operation was attempted on a blob that is already padded.
    #[error("tried to execute on an already padded blob")]
    AlreadyPaddedError,

    /// A generic error with a descriptive message.
    #[error("generic error: {0}")]
    GenericError(String),
=======
    GenericError(String),
}

impl fmt::Display for BlobError {
    fn fmt(&self, f: &mut fmt::Formatter<'_>) -> fmt::Result {
        match *self {
            BlobError::GenericError(ref msg) => write!(f, "generic error: {}", msg),
        }
    }
>>>>>>> 85be3570
}

/// Errors related to Polynomial operations.
///
/// The `PolynomialError` enum encapsulates all possible errors that can occur
/// during operations on the `Polynomial` struct, such as FFT transformations
/// and serialization errors.
#[derive(Clone, Debug, PartialEq, Error)]
pub enum PolynomialError {
    /// Error during serialization from string to a vector of `Fr` elements.
    #[error("serialization from string to Fr vector failed")]
    SerializationFromStringError,

    /// Error related to commitment operations with a descriptive message.
    #[error("commitment error: {0}")]
    CommitError(String),

    /// Error related to Fast Fourier Transform (FFT) operations with a descriptive message.
    #[error("FFT error: {0}")]
    FFTError(String),

    /// A generic error with a descriptive message.
    #[error("generic error: {0}")]
    GenericError(String),

    /// Error indicating that the polynomial is already in the desired form.
    #[error("incorrect form error: {0}")]
    IncorrectFormError(String),
}

/// Errors related to KZG operations.
///
/// The `KzgError` enum encapsulates all possible errors that can occur during
/// KZG-related operations, including those from `PolynomialError` and `BlobError`.
/// It also includes additional errors specific to KZG operations.
#[derive(Clone, Debug, PartialEq, Error)]
pub enum KzgError {
    /// Wraps errors originating from Polynomial operations.
    #[error("polynomial error: {0}")]
    PolynomialError(#[from] PolynomialError),

    /// Wraps errors originating from Blob operations.
    #[error("blob error: {0}")]
    BlobError(#[from] BlobError),

    /// Error related to serialization with a descriptive message.
    #[error("serialization error: {0}")]
    SerializationError(String),

    /// Error related to commitment processes with a descriptive message.
    #[error("commitment error: {0}")]
    CommitmentError(String),

    /// Error related to commitment processes with a descriptive message.
    #[error("not on curve error: {0}")]
    NotOnCurveError(String),

    /// Error indicating an invalid commit operation with a descriptive message.
    #[error("commit error: {0}")]
    CommitError(String),

    /// Error related to Fast Fourier Transform (FFT) operations with a descriptive message.
    #[error("FFT error: {0}")]
    FFTError(String),

    /// A generic error with a descriptive message.
    #[error("generic error: {0}")]
    GenericError(String),

    /// Error indicating an invalid denominator scenario, typically in mathematical operations.
    #[error("invalid denominator")]
    InvalidDenominator,

    /// Error indicating an invalid input length scenario, typically in data processing.
    #[error("invalid input length")]
    InvalidInputLength,
}<|MERGE_RESOLUTION|>--- conflicted
+++ resolved
@@ -6,29 +6,9 @@
 /// operations on the `Blob` struct, such as padding and conversion errors.
 #[derive(Clone, Debug, PartialEq, Error)]
 pub enum BlobError {
-<<<<<<< HEAD
-    /// Error indicating that an operation was attempted on a blob that is not padded.
-    #[error("tried to execute on a non-padded blob")]
-    NotPaddedError,
-
-    /// Error indicating that an operation was attempted on a blob that is already padded.
-    #[error("tried to execute on an already padded blob")]
-    AlreadyPaddedError,
-
     /// A generic error with a descriptive message.
     #[error("generic error: {0}")]
     GenericError(String),
-=======
-    GenericError(String),
-}
-
-impl fmt::Display for BlobError {
-    fn fmt(&self, f: &mut fmt::Formatter<'_>) -> fmt::Result {
-        match *self {
-            BlobError::GenericError(ref msg) => write!(f, "generic error: {}", msg),
-        }
-    }
->>>>>>> 85be3570
 }
 
 /// Errors related to Polynomial operations.
