--- conflicted
+++ resolved
@@ -1,19 +1,5 @@
 use thiserror::Error;
 
-<<<<<<< HEAD
-/// Errors related to Blob operations.
-///
-/// The `BlobError` enum encapsulates all possible errors that can occur during
-/// operations on the `Blob` struct, such as padding and conversion errors.
-#[derive(Clone, Debug, PartialEq, Error)]
-pub enum BlobError {
-    /// A generic error with a descriptive message.
-    #[error("generic error: {0}")]
-    GenericError(String),
-}
-
-=======
->>>>>>> 4ad14ea4
 /// Errors related to Polynomial operations.
 ///
 /// The `PolynomialError` enum encapsulates all possible errors that can occur
@@ -28,37 +14,6 @@
     /// Error related to Fast Fourier Transform (FFT) operations with a descriptive message.
     #[error("FFT error: {0}")]
     FFTError(String),
-<<<<<<< HEAD
-
-    /// A generic error with a descriptive message.
-    #[error("generic error: {0}")]
-    GenericError(String),
-
-    /// Error indicating that the polynomial is already in the desired form.
-    #[error("incorrect form error: {0}")]
-    IncorrectFormError(String),
-}
-
-/// Errors related to KZG operations.
-///
-/// The `KzgError` enum encapsulates all possible errors that can occur during
-/// KZG-related operations, including those from `PolynomialError` and `BlobError`.
-/// It also includes additional errors specific to KZG operations.
-#[derive(Clone, Debug, PartialEq, Error)]
-pub enum KzgError {
-    /// Wraps errors originating from Polynomial operations.
-    #[error("polynomial error: {0}")]
-    PolynomialError(#[from] PolynomialError),
-
-    #[error("MSM error: {0}")]
-    MsmError(String),
-
-    /// Wraps errors originating from Blob operations.
-    #[error("blob error: {0}")]
-    BlobError(#[from] BlobError),
-
-=======
-
     /// A generic error with a descriptive message.
     #[error("generic error: {0}")]
     GenericError(String),
@@ -78,7 +33,6 @@
     #[error("MSM error: {0}")]
     MsmError(String),
 
->>>>>>> 4ad14ea4
     /// Error related to serialization with a descriptive message.
     #[error("serialization error: {0}")]
     SerializationError(String),
