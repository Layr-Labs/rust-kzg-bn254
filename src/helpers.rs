--- conflicted
+++ resolved
@@ -94,25 +94,15 @@
     let num_ele = get_num_element(data.len(), BYTES_PER_FIELD_ELEMENT);
     let mut eles = vec![Fr::zero(); num_ele]; // Initialize with zero elements
 
-<<<<<<< HEAD
-    for (i, ele) in eles.iter_mut().enumerate().take(num_ele) { 
-=======
     for (i, element) in eles.iter_mut().enumerate().take(num_ele) {
->>>>>>> 8d92ba63
         let start = i * BYTES_PER_FIELD_ELEMENT;
         let end = (i + 1) * BYTES_PER_FIELD_ELEMENT;
         if end > data.len() {
             let mut padded = vec![0u8; BYTES_PER_FIELD_ELEMENT];
             padded[..data.len() - start].copy_from_slice(&data[start..]);
-<<<<<<< HEAD
-            *ele = set_bytes_canonical(&padded);
-        } else {
-            *ele = set_bytes_canonical(&data[start..end]);
-=======
             *element = set_bytes_canonical(&padded);
         } else {
             *element = set_bytes_canonical(&data[start..end]);
->>>>>>> 8d92ba63
         }
     }
     eles
@@ -123,13 +113,8 @@
     let data_size = cmp::min(n * BYTES_PER_FIELD_ELEMENT, max_data_size);
     let mut data = vec![0u8; data_size];
 
-<<<<<<< HEAD
-    for (i, fr) in data_fr.iter().enumerate() {
-        let v: Vec<u8> = fr.into_bigint().to_bytes_be();
-=======
     for (i, element) in data_fr.iter().enumerate().take(n) {
         let v: Vec<u8> = element.into_bigint().to_bytes_be();
->>>>>>> 8d92ba63
 
         let start = i * BYTES_PER_FIELD_ELEMENT;
         let end = (i + 1) * BYTES_PER_FIELD_ELEMENT;
@@ -151,11 +136,7 @@
         return false;
     }
 
-<<<<<<< HEAD
-    for byte in buf.iter() {
-=======
     for byte in &buf {
->>>>>>> 8d92ba63
         if *byte != 0 {
             return false;
         }
@@ -166,22 +147,13 @@
 pub fn str_vec_to_fr_vec(input: Vec<&str>) -> Result<Vec<Fr>, &str> {
     let mut output: Vec<Fr> = Vec::<Fr>::with_capacity(input.len());
 
-<<<<<<< HEAD
-    for &input in input.iter() {
-        if input == "-1" {
-=======
     for element in &input {
         if *element == "-1" {
->>>>>>> 8d92ba63
             let mut test = Fr::one();
             test.neg_in_place();
             output.push(test);
         } else {
-<<<<<<< HEAD
-            let fr_data = Fr::from_str(input).expect("could not load string to Fr");
-=======
             let fr_data = Fr::from_str(element).expect("could not load string to Fr");
->>>>>>> 8d92ba63
             output.push(fr_data);
         }
     }
@@ -260,16 +232,10 @@
 
     let mut y_sqrt = added_result.sqrt().ok_or("no square root found").unwrap();
 
-<<<<<<< HEAD
-    let lexicographical_check_result = match y_sqrt.c1.0.is_zero() {
-        true => lexicographically_largest(&y_sqrt.c0),
-        false => lexicographically_largest(&y_sqrt.c1),
-=======
     let lexicographical_check_result = if y_sqrt.c1.0.is_zero() {
         lexicographically_largest(&y_sqrt.c0)
     } else {
         lexicographically_largest(&y_sqrt.c1)
->>>>>>> 8d92ba63
     };
 
     if lexicographical_check_result {
