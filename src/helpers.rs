use ark_bn254::{Fq, Fq2, Fr, G1Affine, G1Projective, G2Affine, G2Projective};
use ark_ec::{AffineRepr, CurveGroup, VariableBaseMSM};
use ark_ff::{sbb, BigInt, BigInteger, Field, LegendreSymbol, PrimeField};
use ark_std::{str::FromStr, vec::Vec, One, Zero};
use crossbeam_channel::Receiver;
use std::cmp;

use crate::{
    arith,
<<<<<<< HEAD
    consts::{
        Endianness, BYTES_PER_FIELD_ELEMENT, KZG_ENDIANNESS, PRIMITIVE_ROOTS_OF_UNITY,
        SIZE_OF_G1_AFFINE_COMPRESSED, SIZE_OF_G2_AFFINE_COMPRESSED,
    },
=======
    consts::{BYTES_PER_FIELD_ELEMENT, SIZE_OF_G1_AFFINE_COMPRESSED, SIZE_OF_G2_AFFINE_COMPRESSED},
>>>>>>> 94f57a1d
    errors::KzgError,
    traits::ReadPointFromBytes,
};
use ark_ec::AdditiveGroup;

pub fn blob_to_polynomial(blob: &[u8]) -> Vec<Fr> {
    to_fr_array(blob)
}

pub fn set_bytes_canonical_manual(data: &[u8]) -> Fr {
    let mut arrays: [u64; 4] = Default::default(); // Initialize an array of four [u8; 8] arrays

    for (i, chunk) in data.chunks(8).enumerate() {
        arrays[i] = u64::from_be_bytes(chunk.try_into().expect("Slice with incorrect length"));
    }
    arrays.reverse();
    Fr::from_bigint(BigInt::new(arrays)).unwrap()
}

// Functions being used

/// Copies the referenced bytes array argument into a Vec, inserting an empty
/// byte at the front of every 31 bytes. The empty byte is padded at the low
/// address, because we use big endian to interpret a field element.
/// This ensures every 32 bytes is within the valid range of a field element for
/// the bn254 curve. If the input data is not a multiple of 31 bytes, the
/// remainder is added to the output by inserting a 0 and the remainder. The
/// output is thus not necessarily a multiple of 32.
pub fn convert_by_padding_empty_byte(data: &[u8]) -> Vec<u8> {
    let data_size = data.len();
    let parse_size = BYTES_PER_FIELD_ELEMENT - 1;
    let put_size = BYTES_PER_FIELD_ELEMENT;

    let data_len = data_size.div_ceil(parse_size);
    let mut valid_data = vec![0u8; data_len * put_size];
    let mut valid_end = valid_data.len();

    for i in 0..data_len {
        let start = i * parse_size;
        let mut end = (i + 1) * parse_size;
        if end > data_size {
            end = data_size;
            valid_end = end - start + 1 + i * put_size;
        }

        // Set the first byte of each chunk to 0
        valid_data[i * BYTES_PER_FIELD_ELEMENT] = 0x00;
        // Copy data from original to new vector, adjusting for the initial zero byte
        valid_data[i * BYTES_PER_FIELD_ELEMENT + 1..i * BYTES_PER_FIELD_ELEMENT + 1 + end - start]
            .copy_from_slice(&data[start..end]);
    }

    valid_data.truncate(valid_end);
    valid_data
}

/// Removes the first byte from each 32-byte chunk in a byte slice (including the last potentially incomplete one).
///
/// This function is the reverse of `convert_by_padding_empty_byte`. It takes a byte slice that it assumed contains
/// field elements, where each complete field element is 32 bytes and begins with an empty padding byte
/// that needs to be removed. The final element may be smaller than 32 bytes, but should also be 0-byte prefixed.
///
/// # Arguments
/// * `data` - 0-byte prefixed big-endian encoded 32-byte chunks representing bn254 field elements. The final element may be shorter.
///
/// # Returns
/// A new `Vec<u8>` with the first byte of each field element removed. For complete elements,
/// this removes one byte per 32 bytes. For the final partial element (if any), it still
/// removes the first byte.
///
/// # Safety
/// This function is marked "unchecked" because it assumes without verification that:
/// * The input contains bn254-encoded field elements are exactly 32 bytes
/// * The first byte of each field element is safe to remove
///
/// # Example
/// ```text
/// [0, 1, 2, 3, ..., 31, 0, 1, 2, 3] -> [1, 2, 3, ..., 31, 1, 2, 3]
/// ```
///
/// ```
/// # use rust_kzg_bn254::helpers::remove_empty_byte_from_padded_bytes_unchecked;
/// let mut input = vec![1u8; 70]; // Two complete 32-byte element plus 6 bytes
/// input[0] = 0; input[32] = 0;
///
/// let output = remove_empty_byte_from_padded_bytes_unchecked(&input);
///
/// assert_eq!(output, vec![1u8; 67]); // Two complete 31-byte element plus 5 bytes
/// ```
///
/// # Implementation Detail: this function is equivalent to this simple iterator chain:
/// ```ignore
/// data.chunks(BYTES_PER_FIELD_ELEMENT).flat_map(|chunk| &chunk[1..]).copied().collect()
/// ```
/// However, it is ~30x faster than the above because of the pre-allocation + SIMD instructions optimization.
pub fn remove_empty_byte_from_padded_bytes_unchecked(data: &[u8]) -> Vec<u8> {
    // We pre-allocate the exact size of the output vector by calculating the number
    // of zero bytes that will be removed from the input.
    let empty_bytes_to_remove = data.len().div_ceil(BYTES_PER_FIELD_ELEMENT);
    let mut output = Vec::with_capacity(data.len() - empty_bytes_to_remove);

    // We first process all the complete 32-byte chunks (representing bn254 encoded field elements).
    // We remove the first byte of each chunk, assuming (but unchecked) that it is a zero byte.
    // Note: we could use a single iterator loop, but separating like this allows the compiler to generate
    // simd instructions for this main loop, which is much faster (see https://en.wikipedia.org/wiki/Automatic_vectorization).
    for chunk in data.chunks_exact(BYTES_PER_FIELD_ELEMENT) {
        output.extend_from_slice(&chunk[1..]);
    }
    // We handle the last chunk separately, still assuming (but unchecked) that
    // it represents a zero prefixed partial field element.
    let remainder = data.chunks_exact(BYTES_PER_FIELD_ELEMENT).remainder();
    if !remainder.is_empty() {
        output.extend_from_slice(&remainder[1..]);
    }
    output
}

pub fn set_bytes_canonical(data: &[u8]) -> Fr {
    Fr::from_be_bytes_mod_order(data)
}

pub fn get_num_element(data_len: usize, symbol_size: usize) -> usize {
    data_len.div_ceil(symbol_size)
}

pub fn to_fr_array(data: &[u8]) -> Vec<Fr> {
    let num_ele = get_num_element(data.len(), BYTES_PER_FIELD_ELEMENT);
    let mut eles = vec![Fr::zero(); num_ele]; // Initialize with zero elements

    for (i, element) in eles.iter_mut().enumerate().take(num_ele) {
        let start = i * BYTES_PER_FIELD_ELEMENT;
        let end = (i + 1) * BYTES_PER_FIELD_ELEMENT;
        if end > data.len() {
            let mut padded = vec![0u8; BYTES_PER_FIELD_ELEMENT];
            padded[..data.len() - start].copy_from_slice(&data[start..]);
            *element = set_bytes_canonical(&padded);
        } else {
            *element = set_bytes_canonical(&data[start..end]);
        }
    }
    eles
}

/// Converts a slice of field elements to a byte array with size constraints
///
/// # Arguments
/// * `data_fr` - Slice of field elements to convert to bytes
/// * `max_output_size` - Maximum allowed size in bytes for the output buffer
///
/// # Returns
/// * `Vec<u8>` - Byte array containing the encoded field elements, truncated if needed
///
/// # Details
/// - Each field element is converted to BYTES_PER_FIELD_ELEMENT bytes
/// - Output is truncated to max_output_size if total bytes would exceed it
///
/// # Example
/// ```
/// use rust_kzg_bn254::kzg::KZG;
/// use rust_kzg_bn254::blob::Blob;
///
/// let mut kzg = KZG::setup(
///                 "tests/test-files/mainnet-data/g1.131072.point",
///                  "",
///                  "tests/test-files/mainnet-data/g2.point.powerOf2",
///                  268435456,
///                  131072,
///                  ).unwrap();
/// let input = Blob::from_raw_data(b"random data for blob");
/// kzg.calculate_and_store_roots_of_unity(input.len().try_into().unwrap()).unwrap();
/// ```
pub fn to_byte_array(data_fr: &[Fr], max_output_size: usize) -> Vec<u8> {
    // Calculate the number of field elements in input
    let n = data_fr.len();

    let data_size = cmp::min(n * BYTES_PER_FIELD_ELEMENT, max_output_size);

    let mut data = vec![0u8; data_size];

    // Iterate through each field element
    // Using enumerate().take(n) to process elements up to n
    for (i, element) in data_fr.iter().enumerate().take(n) {
        // Convert field element to bytes based on configured endianness
        let v: Vec<u8> = element.into_bigint().to_bytes_be();

        // Calculate start and end indices for this element in output buffer
        let start = i * BYTES_PER_FIELD_ELEMENT;
        let end = (i + 1) * BYTES_PER_FIELD_ELEMENT;

        if end > max_output_size {
            // Handle case where this element would exceed max_output_size
            // Calculate how many bytes we can actually copy
            let slice_end = cmp::min(v.len(), max_output_size - start);

            // Copy partial element and break the loop
            // We can't fit any more complete elements
            data[start..start + slice_end].copy_from_slice(&v[..slice_end]);
            break;
        } else {
            // Normal case: element fits within max_output_size
            // Calculate actual end index considering data_size limit
            let actual_end = cmp::min(end, data_size);

            // Copy element bytes to output buffer
            // Only copy up to actual_end in case this is the last partial element
            data[start..actual_end].copy_from_slice(&v[..actual_end - start]);
        }
    }

    data
}

pub fn is_zeroed(first_byte: u8, buf: Vec<u8>) -> bool {
    if first_byte != 0 {
        return false;
    }

    for byte in &buf {
        if *byte != 0 {
            return false;
        }
    }
    true
}

pub fn str_vec_to_fr_vec(input: Vec<&str>) -> Result<Vec<Fr>, &str> {
    let mut output: Vec<Fr> = Vec::<Fr>::with_capacity(input.len());

    for element in &input {
        if *element == "-1" {
            let mut test = Fr::one();
            test.neg_in_place();
            output.push(test);
        } else {
            let fr_data = Fr::from_str(element).expect("could not load string to Fr");
            output.push(fr_data);
        }
    }

    Ok(output)
}

pub fn lexicographically_largest(z: &Fq) -> bool {
    // This can be determined by checking to see if the element is
    // larger than (p - 1) // 2. If we subtract by ((p - 1) // 2) + 1
    // and there is no underflow, then the element must be larger than
    // (p - 1) // 2.

    // First, because self is in Montgomery form we need to reduce it
    let tmp = arith::montgomery_reduce(&z.0 .0[0], &z.0 .0[1], &z.0 .0[2], &z.0 .0[3]);
    let mut borrow: u64 = 0;

    sbb!(tmp.0, 0x9E10460B6C3E7EA4, &mut borrow);
    sbb!(tmp.1, 0xCBC0B548B438E546, &mut borrow);
    sbb!(tmp.2, 0xDC2822DB40C0AC2E, &mut borrow);
    sbb!(tmp.3, 0x183227397098D014, &mut borrow);

    // If the element was smaller, the subtraction will underflow
    // producing a borrow value of 0xffff...ffff, otherwise it will
    // be zero. We create a Choice representing true if there was
    // overflow (and so this element is not lexicographically larger
    // than its negation) and then negate it.

    borrow == 0
}

pub fn read_g2_point_from_bytes_be(g2_bytes_be: &[u8]) -> Result<G2Affine, &str> {
    if g2_bytes_be.len() != SIZE_OF_G2_AFFINE_COMPRESSED {
        return Err("not enough bytes for g2 point");
    }

    let m_mask: u8 = 0b11 << 6;
    let m_compressed_infinity: u8 = 0b01 << 6;
    let m_compressed_smallest: u8 = 0b10 << 6;
    let m_compressed_largest: u8 = 0b11 << 6;

    let m_data = g2_bytes_be[0] & m_mask;

    if m_data == m_compressed_infinity {
        if !is_zeroed(
            g2_bytes_be[0] & !m_mask,
            g2_bytes_be[1..SIZE_OF_G2_AFFINE_COMPRESSED].to_vec(),
        ) {
            return Err("point at infinity not coded properly for g2");
        }
        return Ok(G2Affine::zero());
    }

    let mut x_bytes = [0u8; SIZE_OF_G2_AFFINE_COMPRESSED];
    x_bytes.copy_from_slice(g2_bytes_be);
    x_bytes[0] &= !m_mask;
    let half_size = SIZE_OF_G2_AFFINE_COMPRESSED / 2;

    let c1 = Fq::from_be_bytes_mod_order(&x_bytes[..half_size]);
    let c0 = Fq::from_be_bytes_mod_order(&x_bytes[half_size..]);
    let x = Fq2::new(c0, c1);
    let y_squared = x * x * x;

    // this is bTwistCurveCoeff
    let twist_curve_coeff = get_b_twist_curve_coeff();

    let added_result = y_squared + twist_curve_coeff;
    if added_result.legendre() == LegendreSymbol::QuadraticNonResidue {
        return Err("invalid compressed coordinate: square root doesn't exist");
    }

    let mut y_sqrt = added_result.sqrt().ok_or("no square root found").unwrap();

    let lexicographical_check_result = if y_sqrt.c1.0.is_zero() {
        lexicographically_largest(&y_sqrt.c0)
    } else {
        lexicographically_largest(&y_sqrt.c1)
    };

    if lexicographical_check_result {
        if m_data == m_compressed_smallest {
            y_sqrt.neg_in_place();
        }
    } else if m_data == m_compressed_largest {
        y_sqrt.neg_in_place();
    }

    let point = G2Affine::new_unchecked(x, y_sqrt);
    if !point.is_in_correct_subgroup_assuming_on_curve()
        && is_on_curve_g2(&G2Projective::from(point))
    {
        return Err("point couldn't be created");
    }
    Ok(point)
}

pub fn read_g1_point_from_bytes_be(g1_bytes_be: &[u8]) -> Result<G1Affine, &str> {
    if g1_bytes_be.len() != SIZE_OF_G1_AFFINE_COMPRESSED {
        return Err("not enough bytes for g1 point");
    }

    let m_mask: u8 = 0b11 << 6;
    let m_compressed_infinity: u8 = 0b01 << 6;
    let m_compressed_smallest: u8 = 0b10 << 6;
    let m_compressed_largest: u8 = 0b11 << 6;

    let m_data = g1_bytes_be[0] & m_mask;

    if m_data == m_compressed_infinity {
        if !is_zeroed(g1_bytes_be[0] & !m_mask, g1_bytes_be[1..32].to_vec()) {
            return Err("point at infinity not coded properly for g1");
        }
        return Ok(G1Affine::zero());
    }

    let mut x_bytes = [0u8; SIZE_OF_G1_AFFINE_COMPRESSED];
    x_bytes.copy_from_slice(g1_bytes_be);
    x_bytes[0] &= !m_mask;
    let x = Fq::from_be_bytes_mod_order(&x_bytes);
    let y_squared = x * x * x + Fq::from(3);
    let mut y_sqrt = y_squared.sqrt().ok_or("no item1").unwrap();

    if lexicographically_largest(&y_sqrt) {
        if m_data == m_compressed_smallest {
            y_sqrt.neg_in_place();
        }
    } else if m_data == m_compressed_largest {
        y_sqrt.neg_in_place();
    }
    let point = G1Affine::new_unchecked(x, y_sqrt);
    if !point.is_in_correct_subgroup_assuming_on_curve()
        && is_on_curve_g1(&G1Projective::from(point))
    {
        return Err("point couldn't be created");
    }
    Ok(point)
}

pub fn process_chunks<T>(receiver: Receiver<(Vec<u8>, usize, bool)>) -> Vec<(T, usize)>
where
    T: ReadPointFromBytes,
{
    // TODO: should we use rayon to process this in parallel?
    receiver
        .iter()
        .map(|(chunk, position, is_native)| {
            let point: T = if is_native {
                T::read_point_from_bytes_native_compressed(&chunk)
                    .expect("Failed to read point from bytes")
            } else {
                T::read_point_from_bytes_be(&chunk).expect("Failed to read point from bytes")
            };
            (point, position)
        })
        .collect()
}

fn get_b_twist_curve_coeff() -> Fq2 {
    let twist_c0 = Fq::from(9);
    let twist_c1 = Fq::from(1);

    // this is bTwistCurveCoeff
    let mut twist_curve_coeff = Fq2::new(twist_c0, twist_c1);
    twist_curve_coeff = *twist_curve_coeff.inverse_in_place().unwrap();

    twist_curve_coeff.c0 *= Fq::from(3);
    twist_curve_coeff.c1 *= Fq::from(3);
    twist_curve_coeff
}

pub fn is_on_curve_g1(g1: &G1Projective) -> bool {
    let b_curve_coeff: Fq = Fq::from_str("3").unwrap();

    let mut left = g1.y;
    left.square_in_place();

    let mut right = g1.x;
    right.square_in_place();
    right *= &g1.x;

    let mut tmp = g1.z;
    tmp.square_in_place();
    tmp.square_in_place();
    tmp *= &g1.z;
    tmp *= &g1.z;
    tmp *= b_curve_coeff;
    right += &tmp;
    left == right
}

pub fn is_on_curve_g2(g2: &G2Projective) -> bool {
    let mut left = g2.y;
    left.square_in_place();

    let mut right = g2.x;
    right.square_in_place();
    right *= &g2.x;

    let mut tmp = g2.z;
    tmp.square_in_place();
    tmp.square_in_place();
    tmp *= &g2.z;
    tmp *= &g2.z;
    tmp *= &get_b_twist_curve_coeff();
    right += &tmp;
    left == right
}

/// Computes powers of a field element up to a given exponent.
/// Ref: https://github.com/ethereum/consensus-specs/blob/master/specs/deneb/polynomial-commitments.md#compute_powers
///
/// For a given field element x, computes [1, x, x², x³, ..., x^(count-1)]
///
/// # Arguments
/// * `base` - The field element to compute powers of
/// * `count` - The number of powers to compute (0 to count-1)
///
/// # Returns
/// * Vector of field elements containing powers: [x⁰, x¹, x², ..., x^(count-1)]
pub fn compute_powers(base: &Fr, count: usize) -> Vec<Fr> {
    // Pre-allocate vector to avoid reallocations
    let mut powers = Vec::with_capacity(count);

    // Start with x⁰ = 1
    let mut current = Fr::one();

    // Compute successive powers by multiplying by base
    for _ in 0..count {
        // Add current power to vector
        powers.push(current);
        // Compute next power: x^(i+1) = x^i * x
        current *= base;
    }

    powers
}

/// Computes a linear combination of G1 points weighted by scalar coefficients.
///
/// Given points P₁, P₂, ..., Pₙ and scalars s₁, s₂, ..., sₙ
/// Computes: s₁P₁ + s₂P₂ + ... + sₙPₙ
/// Uses Multi-Scalar Multiplication (MSM) for efficient computation.
///
/// # Arguments
/// * `points` - Array of G1 points in affine form
/// * `scalars` - Array of field elements as scalar weights
///
/// # Returns
/// * Single G1 point in affine form representing the linear combination
pub fn g1_lincomb(points: &[G1Affine], scalars: &[Fr]) -> Result<G1Affine, KzgError> {
    // Use MSM (Multi-Scalar Multiplication) for efficient linear combination
    // MSM is much faster than naive point addition and scalar multiplication
    let lincomb =
        G1Projective::msm(points, scalars).map_err(|e| KzgError::MsmError(e.to_string()))?;

    // Convert result back to affine coordinates
    // This is typically needed as most protocols expect points in affine form
    Ok(lincomb.into_affine())
}

/// Retrieves and converts a primitive root of unity to a field element
///
/// # Arguments
/// * `index` - Index of the primitive root to retrieve from PRIMITIVE_ROOTS_OF_UNITY array
///
/// # Returns
/// * `Result<Fr, KzgError>` - Field element representation of the primitive root if successful,
///                           or KzgError if index is invalid or conversion fails
///
/// # Errors
/// - Returns KzgError::GenericError if:
///   - Index is out of bounds for PRIMITIVE_ROOTS_OF_UNITY array
///   - BigInt conversion to field element fails
///
/// # Details
/// - Looks up a primitive root of unity from a predefined array using the given index
/// - Converts the BigInt representation to an Fr field element
/// - Commonly used in FFT and polynomial operations requiring roots of unity
///
/// # Example
/// ```
/// use rust_kzg_bn254::helpers::get_and_convert_primitive_root_to_fr;
/// let root = get_and_convert_primitive_root_to_fr(0); // Gets first primitive root
/// ```
pub fn get_and_convert_primitive_root_to_fr(index: usize) -> Result<Fr, KzgError> {
    let found_root_of_unity_fr = PRIMITIVE_ROOTS_OF_UNITY
        .get(index)
        .ok_or_else(|| KzgError::GenericError("the provided index must <= 29".to_string()))?;

    Ok(*found_root_of_unity_fr)
}<|MERGE_RESOLUTION|>--- conflicted
+++ resolved
@@ -7,14 +7,10 @@
 
 use crate::{
     arith,
-<<<<<<< HEAD
     consts::{
-        Endianness, BYTES_PER_FIELD_ELEMENT, KZG_ENDIANNESS, PRIMITIVE_ROOTS_OF_UNITY,
-        SIZE_OF_G1_AFFINE_COMPRESSED, SIZE_OF_G2_AFFINE_COMPRESSED,
+        BYTES_PER_FIELD_ELEMENT, PRIMITIVE_ROOTS_OF_UNITY, SIZE_OF_G1_AFFINE_COMPRESSED,
+        SIZE_OF_G2_AFFINE_COMPRESSED,
     },
-=======
-    consts::{BYTES_PER_FIELD_ELEMENT, SIZE_OF_G1_AFFINE_COMPRESSED, SIZE_OF_G2_AFFINE_COMPRESSED},
->>>>>>> 94f57a1d
     errors::KzgError,
     traits::ReadPointFromBytes,
 };
