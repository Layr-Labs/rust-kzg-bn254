--- conflicted
+++ resolved
@@ -366,7 +366,6 @@
     tmp *= &get_b_twist_curve_coeff();
     right += &tmp;
     left == right
-<<<<<<< HEAD
 }
 
 /// Computes powers of a field element up to a given exponent.
@@ -397,58 +396,4 @@
     // Convert G1Affine to G1Projective for efficient linear combination
     let lincomb = G1Projective::msm(points, scalars).expect("MSM failed");
     lincomb.into_affine()
-}
-
-/// Checks if the directory specified by `path`:
-/// 1. can be written to by creating a temporary file, writing to it, and deleting it.
-/// 2. has [REQUIRED_FREE_SPACE] to store the required amount of data.
-///
-/// # Arguments
-/// * `path` - The directory path to check
-///
-/// # Returns
-/// * `Ok(true)` if directory is writable and has enough space
-/// * `Err(String)` with error description if checks fail
-pub fn check_directory<P: AsRef<Path> + std::fmt::Display>(path: P) -> Result<(), String> {
-    let test_file_path = path.as_ref().join("cache_dir_write_test.tmp");
-
-    // Try to create and write to a temporary file
-    let result = OpenOptions::new()
-        .write(true)
-        .create(true)
-        .truncate(true)
-        .open(&test_file_path)
-        .and_then(|mut file| file.write_all(b"test"));
-
-    // Clean up the test file
-    let _ = fs::remove_file(test_file_path);
-
-    // Return true if writing was successful, otherwise false
-    if result.is_err() {
-        return Err(format!(
-            "directory {} unable to be modified by kzg program",
-            path
-        ));
-    }
-
-    // Get disk information
-    // FIXME: I don't think this works... the directory might actually be on a separate
-    // disk than the default one disk_info looks at.
-    let disk = match disk_info() {
-        Ok(info) => info,
-        Err(_) => return Err(format!("unable to get disk information for path {}", path)),
-    };
-
-    // Calculate available space in the directory's disk
-    let free_space = disk.free * 1024; // Convert from KB to bytes
-
-    if free_space < REQUIRED_FREE_SPACE {
-        return Err(format!(
-            "the cache path {} does not have {} space on disk",
-            path, REQUIRED_FREE_SPACE
-        ));
-    }
-    Ok(())
-=======
->>>>>>> 85be3570
 }