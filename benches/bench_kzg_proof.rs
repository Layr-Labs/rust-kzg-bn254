--- conflicted
+++ resolved
@@ -20,16 +20,10 @@
         let input_poly = input.to_polynomial_eval_form();
         kzg.data_setup_custom(1, input.len().try_into().unwrap())
             .unwrap();
-<<<<<<< HEAD
-        let index = rand::thread_rng().gen_range(0..input_poly.len());
-        b.iter(|| {
-            kzg.compute_kzg_proof_with_known_z_fr_index(&input_poly, index.try_into().unwrap())
-=======
         let index =
             rand::thread_rng().gen_range(0..input_poly.len_underlying_blob_field_elements());
         b.iter(|| {
-            kzg.compute_proof_with_roots_of_unity(&input_poly, index.try_into().unwrap())
->>>>>>> 946a6348
+            kzg.compute_kzg_proof_with_known_z_fr_index(&input_poly, index.try_into().unwrap())
                 .unwrap()
         });
     });
@@ -40,16 +34,10 @@
         let input_poly = input.to_polynomial_eval_form();
         kzg.data_setup_custom(1, input.len().try_into().unwrap())
             .unwrap();
-<<<<<<< HEAD
-        let index = rand::thread_rng().gen_range(0..input_poly.len());
-        b.iter(|| {
-            kzg.compute_kzg_proof_with_known_z_fr_index(&input_poly, index.try_into().unwrap())
-=======
         let index =
             rand::thread_rng().gen_range(0..input_poly.len_underlying_blob_field_elements());
         b.iter(|| {
-            kzg.compute_proof_with_roots_of_unity(&input_poly, index.try_into().unwrap())
->>>>>>> 946a6348
+            kzg.compute_kzg_proof_with_known_z_fr_index(&input_poly, index.try_into().unwrap())
                 .unwrap()
         });
     });
@@ -60,16 +48,10 @@
         let input_poly = input.to_polynomial_eval_form();
         kzg.data_setup_custom(1, input.len().try_into().unwrap())
             .unwrap();
-<<<<<<< HEAD
-        let index = rand::thread_rng().gen_range(0..input_poly.len());
-        b.iter(|| {
-            kzg.compute_kzg_proof_with_known_z_fr_index(&input_poly, index.try_into().unwrap())
-=======
         let index =
             rand::thread_rng().gen_range(0..input_poly.len_underlying_blob_field_elements());
         b.iter(|| {
-            kzg.compute_proof_with_roots_of_unity(&input_poly, index.try_into().unwrap())
->>>>>>> 946a6348
+            kzg.compute_kzg_proof_with_known_z_fr_index(&input_poly, index.try_into().unwrap())
                 .unwrap()
         });
     });
