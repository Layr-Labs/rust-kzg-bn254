--- conflicted
+++ resolved
@@ -22,13 +22,8 @@
 num-traits.workspace = true
 
 # We keep these here instead of in Cargo.toml because (I think?) they require std
-<<<<<<< HEAD
-rayon = "=1.8.0"
-crossbeam-channel = "0.5.15"
-=======
 rayon = "1.10.0"
 crossbeam-channel = "0.5.13"
->>>>>>> 788e13cd
 num_cpus = "1.16.0"
 
 [dev-dependencies]
