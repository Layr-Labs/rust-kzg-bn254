--- conflicted
+++ resolved
@@ -15,16 +15,10 @@
     },
     errors::KzgError,
     helpers::{
-<<<<<<< HEAD
         blob_to_polynomial, calculate_roots_of_unity, compute_challenge, get_num_element,
         is_on_curve_g1, is_on_curve_g2, is_zeroed, pad_payload, remove_internal_padding,
         set_bytes_canonical, set_bytes_canonical_manual, to_byte_array, to_fr_array,
         validate_g1_point, validate_g2_point,
-=======
-        blob_to_polynomial, get_num_element, is_on_curve_g1, is_on_curve_g2, is_zeroed,
-        pad_payload, remove_internal_padding, set_bytes_canonical, set_bytes_canonical_manual,
-        to_byte_array, to_fr_array,
->>>>>>> a55ee3e8
     },
 };
 
@@ -452,13 +446,8 @@
 }
 
 #[test]
-<<<<<<< HEAD
-fn test_convert_by_padding_empty_byte() {
-    let mut padded_data = pad_payload("hi".as_bytes());
-=======
 fn test_pad_payload() {
     let padded_data = pad_payload("hi".as_bytes());
->>>>>>> a55ee3e8
     assert_eq!(
         padded_data,
         vec![
@@ -467,21 +456,6 @@
         ],
         "testing adding padding"
     );
-<<<<<<< HEAD
-
-    let mut unpadded_data = remove_internal_padding(&padded_data).unwrap();
-    assert_eq!(
-        unpadded_data,
-        vec![
-            104, 105, 0, 0, 0, 0, 0, 0, 0, 0, 0, 0, 0, 0, 0, 0, 0, 0, 0, 0, 0, 0, 0, 0, 0, 0, 0, 0,
-            0, 0, 0
-        ],
-        "testing removing padding"
-    );
-
-    padded_data = pad_payload(GETTYSBURG_ADDRESS_BYTES);
-    unpadded_data = remove_internal_padding(&padded_data).unwrap();
-=======
 
     let unpadded_data = remove_internal_padding(&padded_data).unwrap();
     assert_eq!(
@@ -520,109 +494,14 @@
         ],
         "testing removing padding"
     );
->>>>>>> a55ee3e8
+
 
     let padded_data_gettysburg = pad_payload(GETTYSBURG_ADDRESS_BYTES);
     let unpadded_data_gettysburg = remove_internal_padding(&padded_data_gettysburg).unwrap();
     assert_eq!(unpadded_data_gettysburg.len(), 1488);
     assert_eq!(
-<<<<<<< HEAD
-        GETTYSBURG_ADDRESS_BYTES.len() > (unpadded_data.len() - 32),
-        true
-    );
-    assert_eq!(GETTYSBURG_ADDRESS_BYTES.len() <= unpadded_data.len(), true);
-}
-
-#[test]
-fn test_remove_internal_padding_invalid_length_error() {
-    use rust_kzg_bn254_primitives::errors::KzgError;
-
-    // Test cases where input length is not a multiple of BYTES_PER_FIELD_ELEMENT (32)
-
-    // Test with 1 byte - should fail
-    let invalid_data_1 = vec![0u8; 1];
-    let result1 = remove_internal_padding(&invalid_data_1);
-    assert!(result1.is_err(), "1 byte should fail - not multiple of 32");
-    assert!(matches!(result1.unwrap_err(), KzgError::InvalidInputLength));
-
-    // Test with 31 bytes - should fail
-    let invalid_data_31 = vec![0u8; 31];
-    let result31 = remove_internal_padding(&invalid_data_31);
-    assert!(
-        result31.is_err(),
-        "31 bytes should fail - not multiple of 32"
-    );
-    assert!(matches!(
-        result31.unwrap_err(),
-        KzgError::InvalidInputLength
-    ));
-
-    // Test with 33 bytes - should fail
-    let invalid_data_33 = vec![0u8; 33];
-    let result33 = remove_internal_padding(&invalid_data_33);
-    assert!(
-        result33.is_err(),
-        "33 bytes should fail - not multiple of 32"
-    );
-    assert!(matches!(
-        result33.unwrap_err(),
-        KzgError::InvalidInputLength
-    ));
-
-    // Test with 63 bytes - should fail
-    let invalid_data_63 = vec![0u8; 63];
-    let result63 = remove_internal_padding(&invalid_data_63);
-    assert!(
-        result63.is_err(),
-        "63 bytes should fail - not multiple of 32"
-    );
-    assert!(matches!(
-        result63.unwrap_err(),
-        KzgError::InvalidInputLength
-    ));
-
-    // Test with 65 bytes - should fail
-    let invalid_data_65 = vec![0u8; 65];
-    let result65 = remove_internal_padding(&invalid_data_65);
-    assert!(
-        result65.is_err(),
-        "65 bytes should fail - not multiple of 32"
-    );
-    assert!(matches!(
-        result65.unwrap_err(),
-        KzgError::InvalidInputLength
-    ));
-
-    // Verify that valid lengths (multiples of 32) still work
-    let valid_data_32 = vec![0u8; 32];
-    let result_valid_32 = remove_internal_padding(&valid_data_32);
-    assert!(
-        result_valid_32.is_ok(),
-        "32 bytes should succeed - multiple of 32"
-    );
-
-    let valid_data_64 = vec![0u8; 64];
-    let result_valid_64 = remove_internal_padding(&valid_data_64);
-    assert!(
-        result_valid_64.is_ok(),
-        "64 bytes should succeed - multiple of 32"
-    );
-
-    // Test with empty data (0 bytes) - should succeed as 0 is a multiple of 32
-    let empty_data = vec![];
-    let result_empty = remove_internal_padding(&empty_data);
-    assert!(
-        result_empty.is_ok(),
-        "0 bytes should succeed - 0 is multiple of 32"
-    );
-    assert_eq!(
-        result_empty.unwrap().len(),
-        0,
-        "empty input should produce empty output"
-=======
         GETTYSBURG_ADDRESS_BYTES.len() <= unpadded_data_gettysburg.len(),
         true
->>>>>>> a55ee3e8
     );
 }
 
