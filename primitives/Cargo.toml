[package]
name = "rust-kzg-bn254-primitives"
version = "0.1.2"
description = "This library offers a set of structs, traits and functions for generating Blobs and Polynomials which are used to interact with rust-kzg-bn254-prover and rust-kzg-bn254-verifier crates."
edition.workspace = true
repository.workspace = true
license-file.workspace = true

[dependencies]
ark-bn254 = { workspace = true, features = ["curve"] }
ark-ec.workspace = true
ark-ff.workspace = true
ark-serialize.workspace = true
ark-std.workspace = true
ark-poly.workspace = true
sha2.workspace = true
num-traits.workspace = true
thiserror.workspace = true
libm.workspace = true

# serde_derive is no_std https://crates.io/crates/serde_derive
# alloc is also no_std https://serde.rs/no-std.html#memory-allocation
serde = { workspace = true, features = ["derive", "alloc"] }

[dev-dependencies]
rand = "0.8.5"
<<<<<<< HEAD
rayon = "=1.8.0"
=======
rayon = "1.10.0"
>>>>>>> 788e13cd

[[test]]
name = "blob"
path = "tests/blob_test.rs"

[[test]]
name = "polynomial"
path = "tests/polynomial_test.rs"

[[test]]
name = "helpers"
path = "tests/helpers_test.rs"<|MERGE_RESOLUTION|>--- conflicted
+++ resolved
@@ -24,11 +24,7 @@
 
 [dev-dependencies]
 rand = "0.8.5"
-<<<<<<< HEAD
-rayon = "=1.8.0"
-=======
 rayon = "1.10.0"
->>>>>>> 788e13cd
 
 [[test]]
 name = "blob"
