use ark_bn254::{Bn254, Fq, Fq2, Fr, G1Affine, G1Projective, G2Affine, G2Projective};
use ark_ec::AdditiveGroup;
use ark_ec::{pairing::Pairing, AffineRepr, CurveGroup, VariableBaseMSM};
use ark_ff::{sbb, BigInt, BigInteger, Field, PrimeField};
use ark_serialize::{CanonicalDeserialize, CanonicalSerialize};
use ark_std::format;
use ark_std::{str::FromStr, vec, vec::Vec, One, Zero};

use libm::log2;
use num_traits::ToPrimitive;

extern crate alloc;
use alloc::string::ToString;
use core::cmp;
use sha2::{Digest, Sha256};

use crate::{
    arith,
    blob::Blob,
    consts::{
        BYTES_PER_FIELD_ELEMENT, FIAT_SHAMIR_PROTOCOL_DOMAIN, MAINNET_SRS_G1_SIZE,
        PRIMITIVE_ROOTS_OF_UNITY, SIZE_OF_G1_AFFINE_COMPRESSED,
    },
    errors::KzgError,
    polynomial::PolynomialEvalForm,
};

pub fn blob_to_polynomial(blob: &[u8]) -> Vec<Fr> {
    to_fr_array(blob)
}

pub fn set_bytes_canonical_manual(data: &[u8]) -> Fr {
    if data.len() != 32 {
        return Fr::zero();
    }

    let mut arrays: [u64; 4] = Default::default(); // Initialize an array of four [u8; 8] arrays

    for (i, chunk) in data.chunks(8).enumerate() {
        arrays[i] = u64::from_be_bytes(chunk.try_into().expect("Slice with incorrect length"));
    }
    arrays.reverse();
    Fr::from_bigint(BigInt::new(arrays)).expect("valid field element")
}

<<<<<<< HEAD
// Functions being used

/// Copies the referenced bytes array argument into a Vec, inserting an empty
/// byte at the front of every 31 bytes. The empty byte is padded at the low
/// address, because we use big endian to interpret a field element.
/// This ensures every 32 bytes is within the valid range of a field element for
/// the bn254 curve. If the input data is not a multiple of 31 bytes, the
/// remainder is added to the output by inserting a 0 and the remainder. The
/// output is thus not necessarily a multiple of 32.
/// Note: this function is not used in the codebase, but is kept for reference and is replaced by pad_payload
pub fn convert_by_padding_empty_byte(data: &[u8]) -> Vec<u8> {
    let data_size = data.len();
    let parse_size = BYTES_PER_FIELD_ELEMENT - 1;
    let put_size = BYTES_PER_FIELD_ELEMENT;

    let data_len = data_size.div_ceil(parse_size);
    let mut valid_data = vec![0u8; data_len * put_size];
    let mut valid_end = valid_data.len();

    for i in 0..data_len {
        let start = i * parse_size;
        let mut end = (i + 1) * parse_size;
        if end > data_size {
            end = data_size;
            valid_end = end - start + 1 + i * put_size;
        }

        // Set the first byte of each chunk to 0
        valid_data[i * BYTES_PER_FIELD_ELEMENT] = 0x00;
        // Copy data from original to new vector, adjusting for the initial zero byte
        valid_data[i * BYTES_PER_FIELD_ELEMENT + 1..i * BYTES_PER_FIELD_ELEMENT + 1 + end - start]
            .copy_from_slice(&data[start..end]);
    }

    valid_data.truncate(valid_end);
    valid_data
}

/// Removes the first byte from each 32-byte chunk in a byte slice (including the last potentially incomplete one).
///
/// This function is the reverse of `convert_by_padding_empty_byte`. It takes a byte slice that it assumed contains
/// field elements, where each complete field element is 32 bytes and begins with an empty padding byte
/// that needs to be removed. The final element may be smaller than 32 bytes, but should also be 0-byte prefixed.
///
/// # Arguments
/// * `data` - 0-byte prefixed big-endian encoded 32-byte chunks representing bn254 field elements. The final element may be shorter.
///
/// # Returns
/// A new `Vec<u8>` with the first byte of each field element removed. For complete elements,
/// this removes one byte per 32 bytes. For the final partial element (if any), it still
/// removes the first byte.
///
/// # Safety
/// This function is marked "unchecked" because it assumes without verification that:
/// * The input contains bn254-encoded field elements are exactly 32 bytes
/// * The first byte of each field element is safe to remove
///
/// # Example
/// ```text
/// [0, 1, 2, 3, ..., 31, 0, 1, 2, 3] -> [1, 2, 3, ..., 31, 1, 2, 3]
/// ```
///
/// ```
/// # use rust_kzg_bn254_primitives::helpers::remove_empty_byte_from_padded_bytes_unchecked;
/// let mut input = vec![1u8; 70]; // Two complete 32-byte element plus 6 bytes
/// input[0] = 0; input[32] = 0;
///
/// let output = remove_empty_byte_from_padded_bytes_unchecked(&input);
///
/// assert_eq!(output, vec![1u8; 67]); // Two complete 31-byte element plus 5 bytes
/// ```
///
/// # Implementation Detail: this function is equivalent to this simple iterator chain:
/// ```ignore
/// data.chunks(BYTES_PER_FIELD_ELEMENT).flat_map(|chunk| &chunk[1..]).copied().collect()
/// ```
/// However, it is ~30x faster than the above because of the pre-allocation + SIMD instructions optimization.
pub fn remove_empty_byte_from_padded_bytes_unchecked(data: &[u8]) -> Vec<u8> {
    // We pre-allocate the exact size of the output vector by calculating the number
    // of zero bytes that will be removed from the input.
    let empty_bytes_to_remove = data.len().div_ceil(BYTES_PER_FIELD_ELEMENT);
    let mut output = Vec::with_capacity(data.len() - empty_bytes_to_remove);

    // We first process all the complete 32-byte chunks (representing bn254 encoded field elements).
    // We remove the first byte of each chunk, assuming (but unchecked) that it is a zero byte.
    // Note: we could use a single iterator loop, but separating like this allows the compiler to generate
    // simd instructions for this main loop, which is much faster (see https://en.wikipedia.org/wiki/Automatic_vectorization).
    for chunk in data.chunks_exact(BYTES_PER_FIELD_ELEMENT) {
        output.extend_from_slice(&chunk[1..]);
    }
    // We handle the last chunk separately, still assuming (but unchecked) that
    // it represents a zero prefixed partial field element.
    let remainder = data.chunks_exact(BYTES_PER_FIELD_ELEMENT).remainder();
    if !remainder.is_empty() {
        output.extend_from_slice(&remainder[1..]);
    }
    output
}

=======
>>>>>>> a55ee3e8
pub fn set_bytes_canonical(data: &[u8]) -> Fr {
    Fr::from_be_bytes_mod_order(data)
}

pub fn get_num_element(data_len: usize, symbol_size: usize) -> usize {
    data_len.div_ceil(symbol_size)
}

pub fn to_fr_array(data: &[u8]) -> Vec<Fr> {
    let num_ele = get_num_element(data.len(), BYTES_PER_FIELD_ELEMENT);
    let mut eles = vec![Fr::zero(); num_ele]; // Initialize with zero elements

    for (i, element) in eles.iter_mut().enumerate().take(num_ele) {
        let start = i * BYTES_PER_FIELD_ELEMENT;
        let end = (i + 1) * BYTES_PER_FIELD_ELEMENT;

        if end > data.len() {
            // Handle the last chunk that may be incomplete
            let mut padded = vec![0u8; BYTES_PER_FIELD_ELEMENT];
            padded[..data.len() - start].copy_from_slice(&data[start..]);
            *element = set_bytes_canonical(&padded);
        } else {
            *element = set_bytes_canonical(&data[start..end]);
        }
    }
    eles
}

/// Converts a slice of field elements to a byte array with size constraints
///
/// # Arguments
/// * `data_fr` - Slice of field elements to convert to bytes
/// * `max_output_size` - Maximum allowed size in bytes for the output buffer
///
/// # Returns
/// * `Vec<u8>` - Byte array containing the encoded field elements, truncated if needed
///
/// # Details
/// - Each field element is converted to BYTES_PER_FIELD_ELEMENT bytes
/// - Output is truncated to max_output_size if total bytes would exceed it
///
/// # Example
/// ```
/// use rust_kzg_bn254_primitives::blob::Blob;
/// use rust_kzg_bn254_primitives::helpers;

/// let input = Blob::from_raw_data(b"random data for blob");
/// helpers::calculate_roots_of_unity(input.len().try_into().unwrap()).unwrap();
/// ```
pub fn to_byte_array(data_fr: &[Fr], max_output_size: usize) -> Vec<u8> {
    // Calculate the number of field elements in input
    let n = data_fr.len();

    let data_size = cmp::min(n * BYTES_PER_FIELD_ELEMENT, max_output_size);

    let mut data = vec![0u8; data_size];

    // Iterate through each field element
    // Using enumerate().take(n) to process elements up to n
    for (i, element) in data_fr.iter().enumerate().take(n) {
        // Convert field element to bytes based on configured endianness
        let v: Vec<u8> = element.into_bigint().to_bytes_be();

        // Calculate start and end indices for this element in output buffer
        let start = i * BYTES_PER_FIELD_ELEMENT;
        let end = (i + 1) * BYTES_PER_FIELD_ELEMENT;

        if end > max_output_size {
            // Handle case where this element would exceed max_output_size
            // Calculate how many bytes we can actually copy
            let slice_end = cmp::min(v.len(), max_output_size - start);

            // Copy partial element and break the loop
            // We can't fit any more complete elements
            data[start..start + slice_end].copy_from_slice(&v[..slice_end]);
            break;
        } else {
            // Normal case: element fits within max_output_size
            // Calculate actual end index considering data_size limit
            let actual_end = cmp::min(end, data_size);

            // Copy element bytes to output buffer
            // Only copy up to actual_end in case this is the last partial element
            data[start..actual_end].copy_from_slice(&v[..actual_end - start]);
        }
    }

    data
}

pub fn is_zeroed(first_byte: u8, buf: Vec<u8>) -> bool {
    if first_byte != 0 {
        return false;
    }

    for byte in &buf {
        if *byte != 0 {
            return false;
        }
    }
    true
}

pub fn lexicographically_largest(z: &Fq) -> bool {
    // This can be determined by checking to see if the element is
    // larger than (p - 1) // 2. If we subtract by ((p - 1) // 2) + 1
    // and there is no underflow, then the element must be larger than
    // (p - 1) // 2.

    // First, because self is in Montgomery form we need to reduce it
    let tmp = arith::montgomery_reduce(&z.0 .0[0], &z.0 .0[1], &z.0 .0[2], &z.0 .0[3]);
    let mut borrow: u64 = 0;

    sbb!(tmp.0, 0x9E10460B6C3E7EA4, &mut borrow);
    sbb!(tmp.1, 0xCBC0B548B438E546, &mut borrow);
    sbb!(tmp.2, 0xDC2822DB40C0AC2E, &mut borrow);
    sbb!(tmp.3, 0x183227397098D014, &mut borrow);

    // If the element was smaller, the subtraction will underflow
    // producing a borrow value of 0xffff...ffff, otherwise it will
    // be zero. We create a Choice representing true if there was
    // overflow (and so this element is not lexicographically larger
    // than its negation) and then negate it.

    borrow == 0
}

pub fn read_g1_point_from_bytes_be(g1_bytes_be: &[u8]) -> Result<G1Affine, &str> {
    if g1_bytes_be.len() != SIZE_OF_G1_AFFINE_COMPRESSED {
        return Err("not enough bytes for g1 point");
    }

    let m_mask: u8 = 0b11 << 6;
    let m_compressed_infinity: u8 = 0b01 << 6;
    let m_compressed_smallest: u8 = 0b10 << 6;
    let m_compressed_largest: u8 = 0b11 << 6;

    let m_data = g1_bytes_be[0] & m_mask;

    if m_data == m_compressed_infinity {
        if !is_zeroed(g1_bytes_be[0] & !m_mask, g1_bytes_be[1..32].to_vec()) {
            return Err("point at infinity not coded properly for g1");
        }
        return Ok(G1Affine::zero());
    }

    let mut x_bytes = [0u8; SIZE_OF_G1_AFFINE_COMPRESSED];
    x_bytes.copy_from_slice(g1_bytes_be);
    x_bytes[0] &= !m_mask;
    let x = Fq::from_be_bytes_mod_order(&x_bytes);
    let y_squared = x * x * x + Fq::from(3);
    let mut y_sqrt = y_squared.sqrt().ok_or("point not on curve")?;

    if lexicographically_largest(&y_sqrt) {
        if m_data == m_compressed_smallest {
            y_sqrt.neg_in_place();
        }
    } else if m_data == m_compressed_largest {
        y_sqrt.neg_in_place();
    }
    let point = G1Affine::new_unchecked(x, y_sqrt);
    if !point.is_in_correct_subgroup_assuming_on_curve()
        && is_on_curve_g1(&G1Projective::from(point))
    {
        return Err("point couldn't be created");
    }
    Ok(point)
}

fn get_b_twist_curve_coeff() -> Fq2 {
    let twist_c0 = Fq::from(9);
    let twist_c1 = Fq::from(1);

    // this is bTwistCurveCoeff
    let mut twist_curve_coeff = Fq2::new(twist_c0, twist_c1);
    twist_curve_coeff = *twist_curve_coeff
        .inverse_in_place()
        .expect("inverse is required");

    twist_curve_coeff.c0 *= Fq::from(3);
    twist_curve_coeff.c1 *= Fq::from(3);
    twist_curve_coeff
}

pub fn is_on_curve_g1(g1: &G1Projective) -> bool {
    let b_curve_coeff: Fq = Fq::from_str("3").expect("3 is a valid field element");

    let mut left = g1.y;
    left.square_in_place();

    let mut right = g1.x;
    right.square_in_place();
    right *= &g1.x;

    let mut tmp = g1.z;
    tmp.square_in_place();
    tmp.square_in_place();
    tmp *= &g1.z;
    tmp *= &g1.z;
    tmp *= b_curve_coeff;
    right += &tmp;
    left == right
}

pub fn is_on_curve_g2(g2: &G2Projective) -> bool {
    let mut left = g2.y;
    left.square_in_place();

    let mut right = g2.x;
    right.square_in_place();
    right *= &g2.x;

    let mut tmp = g2.z;
    tmp.square_in_place();
    tmp.square_in_place();
    tmp *= &g2.z;
    tmp *= &g2.z;
    tmp *= &get_b_twist_curve_coeff();
    right += &tmp;
    left == right
}

/// Computes powers of a field element up to a given exponent.
/// Ref: https://github.com/ethereum/consensus-specs/blob/master/specs/deneb/polynomial-commitments.md#compute_powers
///
/// For a given field element x, computes [1, x, x², x³, ..., x^(count-1)]
///
/// # Arguments
/// * `base` - The field element to compute powers of
/// * `count` - The number of powers to compute (0 to count-1)
///
/// # Returns
/// * Vector of field elements containing powers: [x⁰, x¹, x², ..., x^(count-1)]
pub fn compute_powers(base: &Fr, count: usize) -> Vec<Fr> {
    // Pre-allocate vector to avoid reallocations
    let mut powers = Vec::with_capacity(count);

    // Start with x⁰ = 1
    let mut current = Fr::one();

    // Compute successive powers by multiplying by base
    for _ in 0..count {
        // Add current power to vector
        powers.push(current);
        // Compute next power: x^(i+1) = x^i * x
        current *= base;
    }

    powers
}

/// Computes a linear combination of G1 points weighted by scalar coefficients.
///
/// Given points P₁, P₂, ..., Pₙ and scalars s₁, s₂, ..., sₙ
/// Computes: s₁P₁ + s₂P₂ + ... + sₙPₙ
/// Uses Multi-Scalar Multiplication (MSM) for efficient computation.
///
/// # Arguments
/// * `points` - Array of G1 points in affine form
/// * `scalars` - Array of field elements as scalar weights
///
/// # Returns
/// * Single G1 point in affine form representing the linear combination
pub fn g1_lincomb(points: &[G1Affine], scalars: &[Fr]) -> Result<G1Affine, KzgError> {
    // Use MSM (Multi-Scalar Multiplication) for efficient linear combination
    // MSM is much faster than naive point addition and scalar multiplication
    let lincomb =
        G1Projective::msm(points, scalars).map_err(|e| KzgError::MsmError(e.to_string()))?;

    // Convert result back to affine coordinates
    // This is typically needed as most protocols expect points in affine form
    Ok(lincomb.into_affine())
}

/// Retrieves and converts a primitive root of unity to a field element
///
/// # Arguments
/// * `index` - Index of the primitive root to retrieve from PRIMITIVE_ROOTS_OF_UNITY array
///
/// # Returns
/// * `Result<Fr, KzgError>` - Field element representation of the primitive root if successful,
///                           or KzgError if index is invalid or conversion fails
///
/// # Errors
/// - Returns KzgError::GenericError if:
///   - Index is out of bounds for PRIMITIVE_ROOTS_OF_UNITY array
///   - BigInt conversion to field element fails
///
/// # Details
/// - Looks up a primitive root of unity from a predefined array using the given index
/// - Converts the BigInt representation to an Fr field element
/// - Commonly used in FFT and polynomial operations requiring roots of unity
///
/// # Example
/// ```
/// use rust_kzg_bn254_primitives::helpers::get_primitive_root_of_unity;
/// let root = get_primitive_root_of_unity(0); // Gets first primitive root
/// ```
/// Gets the primitive root of unity of order 2^power.
/// For example, power=3 returns a primitive 8th root of unity.
pub fn get_primitive_root_of_unity(power: usize) -> Result<Fr, KzgError> {
    PRIMITIVE_ROOTS_OF_UNITY
        .get(power)
        .ok_or_else(|| KzgError::GenericError("power must be <= 28".to_string()))
        .copied()
}

/// Maps a byte slice to a field element (`Fr`) using SHA-256 from SHA3 family as the
/// hash function.
///
/// # Arguments
///
/// * `msg` - The input byte slice to hash.
///
/// # Returns
///
/// * `Fr` - The resulting field element.
pub fn hash_to_field_element(msg: &[u8]) -> Fr {
    // Perform the hash operation.
    let msg_digest = Sha256::digest(msg);
    let hash_elements = msg_digest.as_slice();

    let fr_element: Fr = Fr::from_be_bytes_mod_order(hash_elements);

    fr_element
}

pub fn pairings_verify(a1: G1Affine, a2: G2Affine, b1: G1Affine, b2: G2Affine) -> bool {
    let neg_b1 = -b1;
    let p = [a1, neg_b1];
    let q = [a2, b2];
    let result = Bn254::multi_pairing(p, q);
    result.is_zero()
}

/// Computes the Fiat-Shamir challenge from a blob and its commitment.
///
/// # Arguments
///
/// * `blob` - A reference to the `Blob` struct.
/// * `commitment` - A reference to the `G1Affine` commitment.
///
/// # Returns
///
/// * `Ok(Fr)` - The resulting field element challenge.
/// * `Err(KzgError)` - If any step fails.
pub fn compute_challenge(blob: &Blob, commitment: &G1Affine) -> Result<Fr, KzgError> {
    // Validate the commitment using the helper function
    validate_g1_point(commitment)?;

    // Convert the blob to a polynomial in evaluation form
    // This is needed to process the blob data for the challenge
    let blob_poly = blob.to_polynomial_eval_form()?;

    // Calculate total size needed for the challenge input buffer:
    // - Length of domain separator
    // - 8 bytes for number of field elements
    // - Size of blob data (number of field elements * bytes per element)
    // - Size of compressed G1 point (commitment)
    let challenge_input_size = FIAT_SHAMIR_PROTOCOL_DOMAIN.len()
        + 8
        + (blob_poly.len() * BYTES_PER_FIELD_ELEMENT)
        + SIZE_OF_G1_AFFINE_COMPRESSED;

    // Initialize buffer to store all data that will be hashed
    let mut digest_bytes = vec![0; challenge_input_size];
    let mut offset = 0;

    // Step 1: Copy the Fiat-Shamir domain separator
    // This provides domain separation for the hash function to prevent
    // attacks that try to confuse different protocol messages
    digest_bytes[offset..offset + FIAT_SHAMIR_PROTOCOL_DOMAIN.len()]
        .copy_from_slice(FIAT_SHAMIR_PROTOCOL_DOMAIN);
    offset += FIAT_SHAMIR_PROTOCOL_DOMAIN.len();

    // Step 2: Copy the number of field elements (blob polynomial length)
    // Convert to bytes using the configured endianness
    let number_of_field_elements = usize_to_be_bytes(blob_poly.len());
    digest_bytes[offset..offset + 8].copy_from_slice(&number_of_field_elements);
    offset += 8;

    // Step 3: Copy the blob data
    // Convert polynomial to bytes using helper function
    let blob_data = to_byte_array(
        blob_poly.evaluations(),
        blob_poly.len() * BYTES_PER_FIELD_ELEMENT,
    );
    digest_bytes[offset..offset + blob_data.len()].copy_from_slice(&blob_data);
    offset += blob_data.len();

    // Step 4: Copy the commitment (compressed G1 point)
    // Serialize the commitment point in compressed form
    let mut commitment_bytes = Vec::with_capacity(SIZE_OF_G1_AFFINE_COMPRESSED);
    commitment
        .serialize_compressed(&mut commitment_bytes)
        .map_err(|_| KzgError::SerializationError("Failed to serialize commitment".to_string()))?;
    digest_bytes[offset..offset + SIZE_OF_G1_AFFINE_COMPRESSED].copy_from_slice(&commitment_bytes);

    // Verify that we wrote exactly the amount of bytes we expected
    // This helps catch any buffer overflow/underflow bugs
    if offset + SIZE_OF_G1_AFFINE_COMPRESSED != challenge_input_size {
        return Err(KzgError::InvalidInputLength);
    }

    // Hash all the data to generate the challenge field element
    // This implements the Fiat-Shamir transform to generate a "random" challenge
    Ok(hash_to_field_element(&digest_bytes))
}

/// Ref: https://github.com/ethereum/consensus-specs/blob/master/specs/deneb/polynomial-commitments.md#evaluate_polynomial_in_evaluation_form
pub fn evaluate_polynomial_in_evaluation_form(
    polynomial: &PolynomialEvalForm,
    z: &Fr,
) -> Result<Fr, KzgError> {
    let blob_size = polynomial.len_underlying_blob_bytes();

    // Step 2: Calculate roots of unity for the given blob size and SRS order
    let roots_of_unity = calculate_roots_of_unity(blob_size as u64)?;

    // Step 3: Ensure the polynomial length matches the domain length
    if polynomial.len() != roots_of_unity.len() {
        return Err(KzgError::InvalidInputLength);
    }

    let width = polynomial.len();

    if width == 0 {
        return Err(KzgError::GenericError(
            "Empty polynomial domain".to_string(),
        ));
    }
    if width > (1 << 28) {
        // Max supported domain size
        return Err(KzgError::GenericError(
            "Polynomial domain too large".to_string(),
        ));
    }

    // Step 4: Compute inverse_width = 1 / width
    let inverse_width = Fr::from(width as u64)
        .inverse()
        .ok_or(KzgError::InvalidDenominator)?;

    // Step 5: Check if `z` is in the domain
    if let Some(index) = roots_of_unity.iter().position(|&domain_i| domain_i == *z) {
        return polynomial
            .get_evalualtion(index)
            .cloned()
            .ok_or(KzgError::GenericError(
                "Polynomial element missing at the found index.".to_string(),
            ));
    }

    // Step 6: Use the barycentric formula to compute the evaluation
    let sum = polynomial
        .evaluations()
        .iter()
        .zip(roots_of_unity.iter())
        .map(|(f_i, &domain_i)| {
            let a = *f_i * domain_i;
            let b = *z - domain_i;

            if b.is_zero() {
                return Err(KzgError::GenericError(
                    "Division by zero in barycentric evaluation: z equals domain element"
                        .to_string(),
                ));
            }

            Ok(a / b)
        })
        .collect::<Result<Vec<_>, _>>()?
        .into_iter()
        .fold(Fr::zero(), |acc, val| acc + val);

    // Step 7: Compute r = z^width - 1
    let r = z.pow([width as u64]) - Fr::one();

    // Step 8: Compute f(z) = (z^width - 1) / width * sum
    let f_z = sum * r * inverse_width;

    Ok(f_z)
}

/// Calculates the roots of unities but doesn't assign it to the struct
/// Used in batch verification process as the roots need to be calculated for each blob
/// because of different length.
///
/// # Arguments
/// * `length_of_data_after_padding` - Length of the blob data after padding in bytes.
///
/// # Returns
/// * `Result<(Params, Vec<Fr>), KzgError>` - Tuple containing:
///   - Params: KZG library operational parameters
///   - Vec<Fr>: Vector of roots of unity
///
/// # Details
/// - Generates roots of unity needed for FFT operations
/// - Calculates KZG operational parameters for commitment scheme
/// ```
pub fn calculate_roots_of_unity(length_of_data_after_padding: u64) -> Result<Vec<Fr>, KzgError> {
    if length_of_data_after_padding == 0 {
        return Err(KzgError::GenericError(
            "Length of data after padding is 0".to_string(),
        ));
    }

    if length_of_data_after_padding.div_ceil(BYTES_PER_FIELD_ELEMENT as u64)
        > MAINNET_SRS_G1_SIZE as u64
    {
        return Err(KzgError::GenericError(
            "the length of data after padding is not valid with respect to the SRS".to_string(),
        ));
    }

    // Calculate log2 of the next power of two of the length of data after padding
    let log2_of_evals = log2(
        length_of_data_after_padding
            .div_ceil(BYTES_PER_FIELD_ELEMENT as u64)
            .next_power_of_two() as f64,
    )
    .to_u8()
    .ok_or_else(|| {
        KzgError::GenericError("Failed to convert length_of_data_after_padding to u8".to_string())
    })?;

    // Check if the length of data after padding is valid with respect to the SRS order
    if log2_of_evals as u64 > MAINNET_SRS_G1_SIZE as u64 {
        return Err(KzgError::SerializationError(
            "the length of data after padding is not valid with respect to the SRS".to_string(),
        ));
    }

    // Find the root of unity corresponding to the calculated log2 value
    let root_of_unity = get_primitive_root_of_unity(log2_of_evals.into())?;

    // Expand the root to get all the roots of unity
    let mut expanded_roots_of_unity = expand_root_of_unity(&root_of_unity);

    // Remove the last element to avoid duplication
    expanded_roots_of_unity.truncate(expanded_roots_of_unity.len() - 1);

    // Return the parameters and the expanded roots of unity
    Ok(expanded_roots_of_unity)
}

/// function to expand the roots based on the configuration
fn expand_root_of_unity(root_of_unity: &Fr) -> Vec<Fr> {
    let mut roots = vec![Fr::one()]; // Initialize with 1
    roots.push(*root_of_unity); // Add the root of unity

    let mut i = 1;

    // This is the maximum number of iterations to avoid infinite loop
    // There is only need to support a max of MAINNET_SRS_G1_SIZE worth of data so
    // the number of iterations is MAINNET_SRS_G1_SIZE + 1 (because the first element is 1)
    let max_iterations: usize = MAINNET_SRS_G1_SIZE + 1;

    while !roots[i].is_one() && i < max_iterations {
        // Continue until the element cycles back to one
        let this = &roots[i];
        i += 1;
        roots.push(this * root_of_unity); // Push the next power of the root
                                          // of unity
    }

    if i >= max_iterations {
        // This should never happen with valid primitive roots, but provides safety
        // Return minimal valid expansion
        return vec![Fr::one()];
    }

    roots
}

/// A helper function for the `verify_blob_kzg_proof_batch` function.
pub fn compute_challenges_and_evaluate_polynomial(
    blobs: &[Blob],
    commitments: &[G1Affine],
) -> Result<(Vec<Fr>, Vec<Fr>), KzgError> {
    // Pre-allocate vectors to store:
    // - evaluation_challenges: Points where polynomials will be evaluated
    // - ys: Results of polynomial evaluations at challenge points
    let mut evaluation_challenges = Vec::with_capacity(blobs.len());
    let mut ys = Vec::with_capacity(blobs.len());

    // Process each blob sequentially
    // TODO: Potential optimizations:
    // 1. Cache roots of unity calculations across iterations
    // 2. Parallelize processing for large numbers of blobs
    // 3. Batch polynomial conversions if possible
    for i in 0..blobs.len() {
        // Step 1: Convert blob to polynomial form
        // This is necessary because we need to evaluate the polynomial
        let polynomial = blobs[i].to_polynomial_eval_form()?;

        // Step 2: Generate Fiat-Shamir challenge
        // This creates a "random" evaluation point based on the blob and commitment
        // The challenge is deterministic but unpredictable, making the proof non-interactive
        let evaluation_challenge = compute_challenge(&blobs[i], &commitments[i])?;

        // Step 3: Evaluate the polynomial at the challenge point
        // This uses the evaluation form for efficient computation
        // The srs_order parameter ensures compatibility with the trusted setup
        let y = evaluate_polynomial_in_evaluation_form(&polynomial, &evaluation_challenge)?;

        // Store both:
        // - The challenge point (where we evaluated)
        // - The evaluation result (what the polynomial equals at that point)
        evaluation_challenges.push(evaluation_challenge);
        ys.push(y);
    }

    // Return tuple of:
    // 1. Vector of evaluation points (challenges)
    // 2. Vector of polynomial evaluations at those points
    // These will be used in the KZG proof verification process
    Ok((evaluation_challenges, ys))
}

/// Converts a usize to a byte array in big-endian format always returning 8 bytes.
pub fn usize_to_be_bytes(number: usize) -> [u8; 8] {
    let mut result = [0u8; 8];
    let number_bytes = number.to_be_bytes();

    if number_bytes.len() == 4 {
        result[4..].copy_from_slice(&number_bytes);
    } else {
        result.copy_from_slice(&number_bytes);
    }
    result
}

/// Validates that the blob data contains valid bn254 field elements.
/// Uses direct deserialization to check if bytes represent canonical field elements.
/// The data provided is expected to be in big-endian format.
pub fn validate_blob_data_as_canonical_field_elements(data: &[u8]) -> Result<(), KzgError> {
    use crate::consts::BYTES_PER_FIELD_ELEMENT;

    if data.len() % BYTES_PER_FIELD_ELEMENT != 0 {
        return Err(KzgError::InvalidInputLength);
    }

    for (i, chunk) in data.chunks(BYTES_PER_FIELD_ELEMENT).enumerate() {
        // Try to deserialize the chunk as a canonical field element
        // There is no difference between the compressed and uncompressed deserialization since
        // it doesn't apply to Fr and also the implementation is done with empty flags on arkworks.
        // The deserialization is done in little-endian format, so we need to reverse the bytes.
        // Use fixed-size array to avoid heap allocation and optimize byte reversal
        let mut chunk_le = [0u8; BYTES_PER_FIELD_ELEMENT];
        chunk_le.copy_from_slice(chunk);
        chunk_le.reverse();

        Fr::deserialize_uncompressed(&chunk_le[..])
            .map(|_| ()) // Discard the field element, we only care about validation
            .map_err(|_| {
                KzgError::InvalidFieldElement(format!(
                    "Field element at position {} is not canonical or invalid",
                    i
                ))
            })?;
    }
    Ok(())
}

<<<<<<< HEAD
/// Validates that a G1 point meets all cryptographic requirements.
///
/// This function checks the following conditions:
/// 1. Point is not the identity (point at infinity)
/// 2. Point is on the BN254 elliptic curve
/// 3. Point is in the correct subgroup
/// 4. Point is not the generator point
///
/// # Arguments
/// * `point` - Reference to the G1Affine point to validate
///
/// # Returns
/// * `Ok(())` if the point passes all validation checks
/// * `Err(KzgError::NotOnCurveError)` with specific error message if validation fails
///
/// # Example
/// ```
/// use ark_bn254::G1Affine;
/// use ark_ff::UniformRand;
/// use ark_ec::AffineRepr;
/// use rust_kzg_bn254_primitives::helpers::validate_g1_point;
///
/// let mut rng = ark_std::test_rng();
/// let valid_point = G1Affine::rand(&mut rng);
/// assert!(validate_g1_point(&valid_point).is_ok());
///
/// let identity_point = G1Affine::identity();
/// assert!(validate_g1_point(&identity_point).is_err());
///
/// let generator_point = G1Affine::generator();
/// assert!(validate_g1_point(&generator_point).is_err());
/// ```
pub fn validate_g1_point(point: &G1Affine) -> Result<(), KzgError> {
    if point.is_zero() {
        return Err(KzgError::NotOnCurveError(
            "G1 point cannot be point at infinity".to_string(),
        ));
    }

    if !point.is_on_curve() {
        return Err(KzgError::NotOnCurveError(
            "G1 point not on curve".to_string(),
        ));
    }

    if !point.is_in_correct_subgroup_assuming_on_curve() {
        return Err(KzgError::NotOnCurveError(
            "G1 point not in correct subgroup".to_string(),
        ));
    }

    if *point == G1Affine::generator() {
        return Err(KzgError::NotOnCurveError(
            "G1 point cannot be the generator point".to_string(),
        ));
    }

    Ok(())
}

/// Validates that a G2 point meets all cryptographic requirements.
///
/// This function checks the following conditions:
/// 1. Point is not the identity (point at infinity)
/// 2. Point is on the BN254 elliptic curve (twisted curve for G2)
/// 3. Point is in the correct subgroup
/// 4. Point is not the generator point
///
/// # Arguments
/// * `point` - Reference to the G2Affine point to validate
///
/// # Returns
/// * `Ok(())` if the point passes all validation checks
/// * `Err(KzgError::NotOnCurveError)` with specific error message if validation fails
///
/// # Example
/// ```
/// use ark_bn254::G2Affine;
/// use ark_ff::UniformRand;
/// use ark_ec::AffineRepr;
/// use rust_kzg_bn254_primitives::helpers::validate_g2_point;
///
/// let mut rng = ark_std::test_rng();
/// let valid_point = G2Affine::rand(&mut rng);
/// assert!(validate_g2_point(&valid_point).is_ok());
///
/// let identity_point = G2Affine::identity();
/// assert!(validate_g2_point(&identity_point).is_err());
///
/// let generator_point = G2Affine::generator();
/// assert!(validate_g2_point(&generator_point).is_err());
/// ```
pub fn validate_g2_point(point: &G2Affine) -> Result<(), KzgError> {
    if point.is_zero() {
        return Err(KzgError::NotOnCurveError(
            "G2 point cannot be point at infinity".to_string(),
        ));
    }

    if !point.is_on_curve() {
        return Err(KzgError::NotOnCurveError(
            "G2 point not on curve".to_string(),
        ));
    }

    if !point.is_in_correct_subgroup_assuming_on_curve() {
        return Err(KzgError::NotOnCurveError(
            "G2 point not in correct subgroup".to_string(),
        ));
    }

    if *point == G2Affine::generator() {
        return Err(KzgError::NotOnCurveError(
            "G2 point cannot be the generator point".to_string(),
        ));
    }

    Ok(())
}

=======
>>>>>>> a55ee3e8
// Internally pads the input data by prepending a 0x00 to each chunk of 31 bytes. This guarantees that
// the data will be a valid field element for the bn254 curve
//
// # Additionally, this function will add necessary padding to align the output to 32 bytes
//
// NOTE: this method is a reimplementation of convert_by_padding_empty_byte, with one meaningful difference: the alignment
<<<<<<< HEAD
// of the output to encoding.BYTES_PER_SYMBOL. This alignment actually makes the padding logic simpler, and the
// code that uses this function needs an aligned output anyway.
=======
// of the output to BYTES_PER_FIELD_ELEMENT. This alignment actually makes the padding logic simpler, and the
// code that uses this function needs an aligned output anyway.
//
// Ref: https://github.com/Layr-Labs/eigenda/blob/master/encoding/utils/codec/codec.go#L90
>>>>>>> a55ee3e8
pub fn pad_payload(input_data: &[u8]) -> Vec<u8> {
    let bytes_per_chunk = BYTES_PER_FIELD_ELEMENT - 1; // 31 bytes
    let chunk_count = input_data.len().div_ceil(bytes_per_chunk);
    let output_length = chunk_count * BYTES_PER_FIELD_ELEMENT;

    let mut padded_output = vec![0u8; output_length];

<<<<<<< HEAD
    for chunk_idx in 0..chunk_count {
        let input_start = chunk_idx * bytes_per_chunk;
        let input_end = core::cmp::min(input_start + bytes_per_chunk, input_data.len());
        let output_start = chunk_idx * BYTES_PER_FIELD_ELEMENT + 1;
=======
    for element in 0..chunk_count {
        let input_start = element * bytes_per_chunk;
        let input_end = core::cmp::min(input_start + bytes_per_chunk, input_data.len());
        let output_start = element * BYTES_PER_FIELD_ELEMENT + 1;
>>>>>>> a55ee3e8

        padded_output[output_start..output_start + (input_end - input_start)]
            .copy_from_slice(&input_data[input_start..input_end]);
    }

    padded_output
}

/// Removes internal padding from data that was processed by `pad_payload`.
///
/// This is the inverse of `pad_payload` - removes the 0x00 prefix from each 32-byte chunk.
/// Uses the same optimization pattern as `remove_empty_byte_from_padded_bytes_unchecked`.
///
/// # Example
/// ```
/// use rust_kzg_bn254_primitives::helpers::{pad_payload, remove_internal_padding};
///
/// let original = b"hello world";
/// let padded = pad_payload(original);
/// let recovered = remove_internal_padding(&padded).unwrap();
/// assert_eq!(original, &recovered[..original.len()]);
/// ```
pub fn remove_internal_padding(padded_data: &[u8]) -> Result<Vec<u8>, KzgError> {
    if padded_data.len() % BYTES_PER_FIELD_ELEMENT != 0 {
        return Err(KzgError::InvalidInputLength);
    }

    let bytes_per_chunk = BYTES_PER_FIELD_ELEMENT - 1;
    let chunk_count = padded_data.len() / BYTES_PER_FIELD_ELEMENT;
    let output_length = chunk_count * bytes_per_chunk;

    // Use capacity-only allocation to avoid zero-initialization waste
    let mut output_data = Vec::with_capacity(output_length);

    // Use chunks_exact for SIMD optimization (same pattern as remove_empty_byte_from_padded_bytes_unchecked)
    for chunk in padded_data.chunks_exact(BYTES_PER_FIELD_ELEMENT) {
        output_data.extend_from_slice(&chunk[1..]);
    }

<<<<<<< HEAD
=======
    // Since we validated alignment above, there should be no remainder
    debug_assert!(padded_data
        .chunks_exact(BYTES_PER_FIELD_ELEMENT)
        .remainder()
        .is_empty());

>>>>>>> a55ee3e8
    Ok(output_data)
}<|MERGE_RESOLUTION|>--- conflicted
+++ resolved
@@ -43,108 +43,6 @@
     Fr::from_bigint(BigInt::new(arrays)).expect("valid field element")
 }
 
-<<<<<<< HEAD
-// Functions being used
-
-/// Copies the referenced bytes array argument into a Vec, inserting an empty
-/// byte at the front of every 31 bytes. The empty byte is padded at the low
-/// address, because we use big endian to interpret a field element.
-/// This ensures every 32 bytes is within the valid range of a field element for
-/// the bn254 curve. If the input data is not a multiple of 31 bytes, the
-/// remainder is added to the output by inserting a 0 and the remainder. The
-/// output is thus not necessarily a multiple of 32.
-/// Note: this function is not used in the codebase, but is kept for reference and is replaced by pad_payload
-pub fn convert_by_padding_empty_byte(data: &[u8]) -> Vec<u8> {
-    let data_size = data.len();
-    let parse_size = BYTES_PER_FIELD_ELEMENT - 1;
-    let put_size = BYTES_PER_FIELD_ELEMENT;
-
-    let data_len = data_size.div_ceil(parse_size);
-    let mut valid_data = vec![0u8; data_len * put_size];
-    let mut valid_end = valid_data.len();
-
-    for i in 0..data_len {
-        let start = i * parse_size;
-        let mut end = (i + 1) * parse_size;
-        if end > data_size {
-            end = data_size;
-            valid_end = end - start + 1 + i * put_size;
-        }
-
-        // Set the first byte of each chunk to 0
-        valid_data[i * BYTES_PER_FIELD_ELEMENT] = 0x00;
-        // Copy data from original to new vector, adjusting for the initial zero byte
-        valid_data[i * BYTES_PER_FIELD_ELEMENT + 1..i * BYTES_PER_FIELD_ELEMENT + 1 + end - start]
-            .copy_from_slice(&data[start..end]);
-    }
-
-    valid_data.truncate(valid_end);
-    valid_data
-}
-
-/// Removes the first byte from each 32-byte chunk in a byte slice (including the last potentially incomplete one).
-///
-/// This function is the reverse of `convert_by_padding_empty_byte`. It takes a byte slice that it assumed contains
-/// field elements, where each complete field element is 32 bytes and begins with an empty padding byte
-/// that needs to be removed. The final element may be smaller than 32 bytes, but should also be 0-byte prefixed.
-///
-/// # Arguments
-/// * `data` - 0-byte prefixed big-endian encoded 32-byte chunks representing bn254 field elements. The final element may be shorter.
-///
-/// # Returns
-/// A new `Vec<u8>` with the first byte of each field element removed. For complete elements,
-/// this removes one byte per 32 bytes. For the final partial element (if any), it still
-/// removes the first byte.
-///
-/// # Safety
-/// This function is marked "unchecked" because it assumes without verification that:
-/// * The input contains bn254-encoded field elements are exactly 32 bytes
-/// * The first byte of each field element is safe to remove
-///
-/// # Example
-/// ```text
-/// [0, 1, 2, 3, ..., 31, 0, 1, 2, 3] -> [1, 2, 3, ..., 31, 1, 2, 3]
-/// ```
-///
-/// ```
-/// # use rust_kzg_bn254_primitives::helpers::remove_empty_byte_from_padded_bytes_unchecked;
-/// let mut input = vec![1u8; 70]; // Two complete 32-byte element plus 6 bytes
-/// input[0] = 0; input[32] = 0;
-///
-/// let output = remove_empty_byte_from_padded_bytes_unchecked(&input);
-///
-/// assert_eq!(output, vec![1u8; 67]); // Two complete 31-byte element plus 5 bytes
-/// ```
-///
-/// # Implementation Detail: this function is equivalent to this simple iterator chain:
-/// ```ignore
-/// data.chunks(BYTES_PER_FIELD_ELEMENT).flat_map(|chunk| &chunk[1..]).copied().collect()
-/// ```
-/// However, it is ~30x faster than the above because of the pre-allocation + SIMD instructions optimization.
-pub fn remove_empty_byte_from_padded_bytes_unchecked(data: &[u8]) -> Vec<u8> {
-    // We pre-allocate the exact size of the output vector by calculating the number
-    // of zero bytes that will be removed from the input.
-    let empty_bytes_to_remove = data.len().div_ceil(BYTES_PER_FIELD_ELEMENT);
-    let mut output = Vec::with_capacity(data.len() - empty_bytes_to_remove);
-
-    // We first process all the complete 32-byte chunks (representing bn254 encoded field elements).
-    // We remove the first byte of each chunk, assuming (but unchecked) that it is a zero byte.
-    // Note: we could use a single iterator loop, but separating like this allows the compiler to generate
-    // simd instructions for this main loop, which is much faster (see https://en.wikipedia.org/wiki/Automatic_vectorization).
-    for chunk in data.chunks_exact(BYTES_PER_FIELD_ELEMENT) {
-        output.extend_from_slice(&chunk[1..]);
-    }
-    // We handle the last chunk separately, still assuming (but unchecked) that
-    // it represents a zero prefixed partial field element.
-    let remainder = data.chunks_exact(BYTES_PER_FIELD_ELEMENT).remainder();
-    if !remainder.is_empty() {
-        output.extend_from_slice(&remainder[1..]);
-    }
-    output
-}
-
-=======
->>>>>>> a55ee3e8
 pub fn set_bytes_canonical(data: &[u8]) -> Fr {
     Fr::from_be_bytes_mod_order(data)
 }
@@ -810,7 +708,6 @@
     Ok(())
 }
 
-<<<<<<< HEAD
 /// Validates that a G1 point meets all cryptographic requirements.
 ///
 /// This function checks the following conditions:
@@ -931,23 +828,17 @@
     Ok(())
 }
 
-=======
->>>>>>> a55ee3e8
+
 // Internally pads the input data by prepending a 0x00 to each chunk of 31 bytes. This guarantees that
 // the data will be a valid field element for the bn254 curve
 //
 // # Additionally, this function will add necessary padding to align the output to 32 bytes
 //
 // NOTE: this method is a reimplementation of convert_by_padding_empty_byte, with one meaningful difference: the alignment
-<<<<<<< HEAD
-// of the output to encoding.BYTES_PER_SYMBOL. This alignment actually makes the padding logic simpler, and the
-// code that uses this function needs an aligned output anyway.
-=======
 // of the output to BYTES_PER_FIELD_ELEMENT. This alignment actually makes the padding logic simpler, and the
 // code that uses this function needs an aligned output anyway.
 //
 // Ref: https://github.com/Layr-Labs/eigenda/blob/master/encoding/utils/codec/codec.go#L90
->>>>>>> a55ee3e8
 pub fn pad_payload(input_data: &[u8]) -> Vec<u8> {
     let bytes_per_chunk = BYTES_PER_FIELD_ELEMENT - 1; // 31 bytes
     let chunk_count = input_data.len().div_ceil(bytes_per_chunk);
@@ -955,17 +846,10 @@
 
     let mut padded_output = vec![0u8; output_length];
 
-<<<<<<< HEAD
-    for chunk_idx in 0..chunk_count {
-        let input_start = chunk_idx * bytes_per_chunk;
-        let input_end = core::cmp::min(input_start + bytes_per_chunk, input_data.len());
-        let output_start = chunk_idx * BYTES_PER_FIELD_ELEMENT + 1;
-=======
     for element in 0..chunk_count {
         let input_start = element * bytes_per_chunk;
         let input_end = core::cmp::min(input_start + bytes_per_chunk, input_data.len());
         let output_start = element * BYTES_PER_FIELD_ELEMENT + 1;
->>>>>>> a55ee3e8
 
         padded_output[output_start..output_start + (input_end - input_start)]
             .copy_from_slice(&input_data[input_start..input_end]);
@@ -1005,14 +889,5 @@
         output_data.extend_from_slice(&chunk[1..]);
     }
 
-<<<<<<< HEAD
-=======
-    // Since we validated alignment above, there should be no remainder
-    debug_assert!(padded_data
-        .chunks_exact(BYTES_PER_FIELD_ELEMENT)
-        .remainder()
-        .is_empty());
-
->>>>>>> a55ee3e8
     Ok(output_data)
 }