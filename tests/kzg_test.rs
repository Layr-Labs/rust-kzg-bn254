#[cfg(test)]
mod tests {
    use ark_bn254::{Fq, Fr, G1Affine, G2Affine};
    use ark_ff::UniformRand;
    use lazy_static::lazy_static;
    use rand::Rng;
    use rust_kzg_bn254::{
        blob::Blob,
        errors::KzgError,
        helpers,
        kzg::KZG,
        polynomial::{PolynomialCoeffForm, PolynomialEvalForm},
    };
    use std::{env, fs::File, io::BufReader};
    const GETTYSBURG_ADDRESS_BYTES: &[u8] = "Fourscore and seven years ago our fathers brought forth, on this continent, a new nation, conceived in liberty, and dedicated to the proposition that all men are created equal. Now we are engaged in a great civil war, testing whether that nation, or any nation so conceived, and so dedicated, can long endure. We are met on a great battle-field of that war. We have come to dedicate a portion of that field, as a final resting-place for those who here gave their lives, that that nation might live. It is altogether fitting and proper that we should do this. But, in a larger sense, we cannot dedicate, we cannot consecrate—we cannot hallow—this ground. The brave men, living and dead, who struggled here, have consecrated it far above our poor power to add or detract. The world will little note, nor long remember what we say here, but it can never forget what they did here. It is for us the living, rather, to be dedicated here to the unfinished work which they who fought here have thus far so nobly advanced. It is rather for us to be here dedicated to the great task remaining before us—that from these honored dead we take increased devotion to that cause for which they here gave the last full measure of devotion—that we here highly resolve that these dead shall not have died in vain—that this nation, under God, shall have a new birth of freedom, and that government of the people, by the people, for the people, shall not perish from the earth.".as_bytes();
    use ark_std::{str::FromStr, One};

    // Function to determine the setup based on an environment variable
    fn determine_setup() -> KZG {
        match env::var("KZG_ENV") {
            Ok(val) if val == "mainnet-data" => KZG::setup(
                "tests/test-files/mainnet-data/g1.131072.point",
                "",
                "tests/test-files/mainnet-data/g2.point.powerOf2",
                268435456,
                131072,
            )
            .unwrap(),
            _ => KZG::setup(
                "tests/test-files/g1.point",
                "tests/test-files/g2.point",
                "tests/test-files/g2.point.powerOf2",
                3000,
                3000,
            )
            .unwrap(),
        }
    }

    // Define a static variable for setup
    lazy_static! {
        static ref KZG_INSTANCE: KZG = determine_setup();
        static ref KZG_3000: KZG = KZG::setup(
            "tests/test-files/g1.point",
            "tests/test-files/g2.point",
            "tests/test-files/g2.point.powerOf2",
            3000,
            3000,
        )
        .unwrap();
    }

    #[test]
    fn test_commit_errors() {
        let mut coeffs = vec![];
        for _ in 0..4000 {
            coeffs.push(Fr::one());
        }

        let polynomial = PolynomialCoeffForm::new(coeffs);
        let result = KZG_3000.commit_coeff_form(&polynomial);
        assert_eq!(
            result,
            Err(KzgError::SerializationError(
                "polynomial length is not correct".to_string()
            ))
        );
    }

    #[test]
    fn test_kzg_setup_errors() {
        let kzg1 = KZG::setup("tests/test-files/g1.point", "", "", 3000, 3000);
        assert_eq!(
            kzg1,
            Err(KzgError::GenericError(
                "both g2 point files are empty, need the proper file specified".to_string()
            ))
        );

        let mut kzg2 = KZG::setup(
            "tests/test-files/g1.point",
            "tests/test-files/g2.point",
            "tests/test-files/g2.point.powerOf2",
            2,
            2,
        )
        .unwrap();

        let result = kzg2.data_setup_mins(4, 4);
        assert_eq!(
            result,
            Err(KzgError::SerializationError(
                "the supplied encoding parameters are not valid with respect to the SRS."
                    .to_string()
            ))
        );

        let kzg3 = KZG::setup(
            "tests/test-files/g1.point",
            "tests/test-files/g2.point",
            "tests/test-files/g2.point.powerOf2",
            3000,
            3001,
        );
        assert_eq!(
            kzg3,
            Err(KzgError::GenericError(
                "number of points to load is more than the srs order".to_string()
            ))
        );
    }

    #[test]
    fn test_g2_power_of_2_readin() {
        use ark_bn254::{Fq, Fq2, G2Projective};
        use rust_kzg_bn254::helpers::is_on_curve_g2;
        use std::io::BufRead;

        let kzg = KZG::setup(
            "tests/test-files/g1.point",
            "",
            "tests/test-files/g2.point.powerOf2",
            3000,
            3000,
        )
        .unwrap();

        assert_eq!(kzg.get_g2_points().len(), 28);

        let file = File::open("tests/test-files/g2.powerOf2.string.txt").unwrap();
        let reader = BufReader::new(file);
        let kzg_g2_points = kzg.get_g2_points();

        // Iterate over each line in the file
        for (i, line_result) in reader.lines().enumerate() {
            let mut line = line_result.unwrap(); // Retrieve the line, handling potential I/O errors
            line = line.trim_end().to_string();

            let parts: Vec<&str> = line.split(',').collect();

            let x_c0 = Fq::from_str(parts[0]).expect("should be fine");
            let x_c1 = Fq::from_str(parts[1]).expect("should be fine");

            let y_c0 = Fq::from_str(parts[2]).expect("should be fine");
            let y_c1 = Fq::from_str(parts[3]).expect("should be fine");

            let x = Fq2::new(x_c0, x_c1);
            let y = Fq2::new(y_c0, y_c1);
            let point = G2Affine::new_unchecked(x, y);
            assert_eq!(is_on_curve_g2(&G2Projective::from(point)), true);
            assert_eq!(point, kzg_g2_points[i]);
        }
    }

    #[test]
    fn test_roots_of_unity_setup() {
        use rand::Rng;
        let mut rng = rand::thread_rng();

        let mut kzg_clone1: KZG = KZG_3000.clone();
        let mut kzg_clone2: KZG = KZG_3000.clone();

        (0..10000).for_each(|_| {
            let blob_length: u64 = rand::thread_rng().gen_range(35..40000);
            let random_blob: Vec<u8> = (0..blob_length)
                .map(|_| rng.gen_range(32..=126) as u8)
                .collect();

            let input = Blob::from_raw_data(&random_blob);
            kzg_clone1
                .data_setup_custom(1, input.len().try_into().unwrap())
                .unwrap();
            kzg_clone2
                .calculate_roots_of_unity(input.len().try_into().unwrap())
                .unwrap();

            let polynomial_input = input.to_polynomial_coeff_form();
            let expanded_roots_of_unity_vec_1: Vec<&Fr> = (0..polynomial_input.len())
                .map(|i| kzg_clone1.get_nth_root_of_unity(i).unwrap())
                .collect();
            let expanded_roots_of_unity_vec_2: Vec<&Fr> = (0..polynomial_input.len())
                .map(|i| kzg_clone2.get_nth_root_of_unity(i).unwrap())
                .collect();

            assert_eq!(expanded_roots_of_unity_vec_1, expanded_roots_of_unity_vec_2);
        });
    }

    #[test]
    fn test_blob_to_kzg_commitment() {
        use ark_bn254::Fq;

        let blob = Blob::from_raw_data(GETTYSBURG_ADDRESS_BYTES);
        let fn_output = KZG_3000.commit_blob(&blob).unwrap();
        let commitment_from_da = G1Affine::new_unchecked(
            Fq::from_str(
                "2961155957874067312593973807786254905069537311739090798303675273531563528369",
            )
            .unwrap(),
            Fq::from_str(
                "159565752702690920280451512738307422982252330088949702406468210607852362941",
            )
            .unwrap(),
        );
        assert_eq!(commitment_from_da, fn_output);
    }

    #[test]
    fn test_compute_kzg_proof_random_100_blobs() {
        use rand::Rng;

        let mut rng = rand::thread_rng();
        let mut kzg = KZG_INSTANCE.clone();

        (0..100).for_each(|_| {
            let blob_length = rand::thread_rng().gen_range(35..50000);
            let random_blob: Vec<u8> = (0..blob_length)
                .map(|_| rng.gen_range(32..=126) as u8)
                .collect();
            println!("generating blob of length is {}", blob_length);

            let input = Blob::from_raw_data(&random_blob);
            let input_poly = input.to_polynomial_eval_form();
            kzg.data_setup_custom(1, input.len().try_into().unwrap())
                .unwrap();

<<<<<<< HEAD
            let index = rand::thread_rng().gen_range(0..input_poly.to_vec().len());
            let commitment = kzg.commit(&input_poly.clone()).unwrap();
            let proof = kzg
                .compute_kzg_proof_with_known_z_fr_index(&input_poly, index.try_into().unwrap())
                .unwrap();
            let value_fr = input_poly.get_at_index(index).unwrap();
            let z_fr = kzg.get_nth_root_of_unity(index).unwrap();
            let pairing_result = kzg
                .verify_kzg_proof(commitment, proof, value_fr.clone(), z_fr.clone())
                .unwrap();
=======
            let index =
                rand::thread_rng().gen_range(0..input_poly.len_underlying_blob_field_elements());
            let commitment = kzg.commit_eval_form(&input_poly.clone()).unwrap();
            let proof = kzg
                .compute_proof_with_roots_of_unity(&input_poly, index.try_into().unwrap())
                .unwrap();
            let value_fr = input_poly.get_at_index(index).unwrap();
            let z_fr = kzg.get_nth_root_of_unity(index).unwrap();
            let pairing_result =
                kzg.verify_proof(commitment, proof, value_fr.clone(), z_fr.clone());
>>>>>>> 946a6348
            assert_eq!(pairing_result, true);

            // take random index, not the same index and check
            assert_eq!(
                kzg.verify_proof(
                    commitment,
                    proof,
                    value_fr.clone(),
<<<<<<< HEAD
                    kzg.get_nth_root_of_unity((index + 1) % input_poly.to_vec().len())
                        .unwrap()
                        .clone()
                )
                .unwrap(),
=======
                    kzg.get_nth_root_of_unity(
                        (index + 1) % input_poly.len_underlying_blob_field_elements()
                    )
                    .unwrap()
                    .clone()
                ),
>>>>>>> 946a6348
                false
            )
        })
    }

    #[test]
    fn test_compute_kzg_proof() {
        use rand::Rng;

        let mut kzg = KZG_INSTANCE.clone();

        let input = Blob::from_raw_data(GETTYSBURG_ADDRESS_BYTES);
        let input_poly = input.to_polynomial_eval_form();

        for index in 0..input_poly.len() - 1 {
            kzg.data_setup_custom(4, input.len().try_into().unwrap())
                .unwrap();
            let mut rand_index =
                rand::thread_rng().gen_range(0..input_poly.len_underlying_blob_field_elements());
            loop {
                if index == rand_index {
                    rand_index = rand::thread_rng()
                        .gen_range(0..input_poly.len_underlying_blob_field_elements());
                } else {
                    break;
                }
            }
            let commitment = kzg.commit_eval_form(&input_poly).unwrap();
            let proof = kzg
<<<<<<< HEAD
                .compute_kzg_proof_with_known_z_fr_index(&input_poly, index.try_into().unwrap())
                .unwrap();
            let value_fr = input_poly.get_at_index(index).unwrap();
            let z_fr = kzg.get_nth_root_of_unity(index).unwrap();
            let pairing_result = kzg
                .verify_kzg_proof(commitment, proof, value_fr.clone(), z_fr.clone())
                .unwrap();
=======
                .compute_proof_with_roots_of_unity(&input_poly, index.try_into().unwrap())
                .unwrap();
            let value_fr = input_poly.get_at_index(index).unwrap();
            let z_fr = kzg.get_nth_root_of_unity(index).unwrap();
            let pairing_result =
                kzg.verify_proof(commitment, proof, value_fr.clone(), z_fr.clone());
>>>>>>> 946a6348
            assert_eq!(pairing_result, true);
            assert_eq!(
                kzg.verify_proof(
                    commitment,
                    proof,
                    value_fr.clone(),
                    kzg.get_nth_root_of_unity(rand_index).unwrap().clone()
                )
                .unwrap(),
                false
            )
        }
    }

    #[test]
<<<<<<< HEAD
=======
    fn test_compute_kzg_proof_output_from_da() {
        use ark_bn254::Fq;
        use rust_kzg_bn254::helpers::str_vec_to_fr_vec;
        let mut kzg = KZG_3000.clone();

        let padded_input_fr_elements_raw: Vec<&str> = vec![
            "124448554745810004944228143885327110275920855486363883336842102793103679599",
            "207508779162842735480548510602597324319082308236775252882533101718680401000",
            "186313515821661738828935773908502628014528503825682615305243860329822383982",
            "175617779057046250607386263835676382877324402797999043923860409846702634085",
            "176908701417764592253495595071883691502347870932091779502876015283829219437",
            "179211618621408803906861370832182601073979563282871012483254698763530297714",
            "178675144007207845453916698249955375488211072406922195772122332854753522220",
            "57342443762551981711519063259175130140327164323119403383994481075796320367",
            "201644048016840536514201229857164309383055459782299704545143570201060467744",
            "203954379585240811567952376700119386006707415102080467720847989508363595296",
            "154413643997390308462567944070940706665567667980552003158571865495684605545",
            "179199641558557109502508265885652506531258925160729980997532492238197956724",
            "196343586746013098463529914279508021337660652896452822254975184458999686761",
            "179199642789798378766954615916637942576983085081216829572950655633119846502",
            "196907698251416180188206806476118527217227835524517227212890708462578723945",
            "209188135065833850053292603115533125810196283005470024563599194921554962806",
            "178769904328431539945589819940519599680679301078162293895893458713281916516",
            "57315186833570416806491652511576227840442154124102492634747207086848439086",
            "56997787879934999878051099065093180857197870434076438449626313283955024238",
            "195122401735223296672399273363582347617293258088862337245338589498286891890",
            "172187514667817006797016147089450681237387563021330251172649930984059510887",
            "202189825168553442339042346633289285996072565593325159962613855263274328430",
            "176908269032208360895799213956941641962632779042122566173195460097279025526",
            "178675090195535348079425008943654955291233237035453597549103224288057848352",
            "198655969672698814635678440561840379961683740854293905470589343214280253524",
            "184450046414280497382771444868504084637083498078940578643710020946530103840",
            "191588553295206552672446505441400871035933706577055546498217912677470201132",
            "57218643758213157866498392310103913473502406903700483504908744830152351860",
            "184452436682824846772926756876560010960143362270644037512475344570444965152",
            "191547358739393032699638562397393592082434780603568324919651475504456033636",
            "57259622694790292569095949658502840145070150663520147255610723074247260008",
            "186205021942396728157785116391788484694464475366678317619183801399752597620",
            "184562702865503477544474983818908595115462442551772541350836446300829130857",
            "203411352029711233470829194006802304117968683302211457541840894875429856361",
            "175590466840243348133688030338994426426205333357416292443952411731112324713",
            "195064930079953233979471617089854997241218347662186974737524940518540404000",
            "184521165912303293767845148683223315441296689539961647976806104757436769312",
            "177384975870124439001759657886337745043336278262654552223156680275429714275",
            "183976088968084624324785031346616746677350639582380167858351783587217173536",
            "193286033715924828384520581373366850088713852669139898226901243602529493096",
            "179241078993710153255069385145856351420066197647806384293982409561076998244",
            "179123722350391539550068374677188552845397193776842784699159030602666174830",
            "400194862503576342918173310331854693478403117005444701857659884415883371564",
            "57335620997137264681921969532598204329752055368260135437058948058890528101",
            "177453743603580340760143914089201876349834419692598030679062113821757040741",
            "57314836354274911098352906734004791591005704793885798411715484369110198373",
            "57314836354274911098359242714508940270452740705366016780345068008093216032",
            "205674767500671097980546524606502860210905462284178340164141948154901692416",
            "0",
            "0",
            "0",
            "0",
            "0",
            "0",
            "0",
            "0",
            "0",
            "0",
            "0",
            "0",
            "0",
            "0",
            "0",
            "0",
        ];

        let roots_of_unities_raw: Vec<&str> = vec![
            "1",
            "9088801421649573101014283686030284801466796108869023335878462724291607593530",
            "4419234939496763621076330863786513495701855246241724391626358375488475697872",
            "10685529837057339195284478417809549783849082573663680590416001084635768485990",
            "14940766826517323942636479241147756311199852622225275649687664389641784935947",
            "1267043552012899406804021742775506022406234352662757946107381425245432910045",
            "8353089677377103612376907029239831201621163137110616679113215703556701300027",
            "2441140650056668192559128307232955355464329046106249160729745552573818873507",
            "19540430494807482326159819597004422086093766032135589407132600596362845576832",
            "7638532900060318363441136974856672991261030096006837046428044865340598824945",
            "21593175090660679728966189540082956087710442206243643852421469785983375007422",
            "1938211124727238839182731185938102527032692606309510708934917132548164554613",
            "7453743110195651009871841175551411207906567694170420694440975759997908783171",
            "18272962628503604941710624384101461447671738503426463821117705461905178580283",
            "398060900184764123111996659293386330445164342166284510961681463198684035472",
            "2283482550034800628111070180390673268453179470922704452226293886212258993410",
            "21888242871839275217838484774961031246007050428528088939761107053157389710902",
            "20789857765414837569378861847135321604271811148012132377696013003867187003108",
            "15480425210935858833842661136375613442295926160997485829640439761218028937032",
            "18528082246067560296180016805056907225377865863446968862116791721065802134110",
            "15634706786522089014999940912207647497621112715300598509090847765194894752723",
            "10638720336917081690638245448031473930540403837643333986712680212230728663233",
            "9222527969605388450625148037496647087331675164191659244434925070698893435503",
            "1517838647035931137528481530777492051607999820652391703425676009405898040794",
            "13274704216607947843011480449124596415239537050559949017414504948711435969894",
            "8682033663657132234291766569813810281833069931144526641976190784581352362959",
            "10550721784764313104495045260998680866741519845912303749987955721122349694799",
            "10234189842755395200346026196803257362626336236511351459013434557394886321135",
            "20580681596408674675161806693190042586237586932987042748222592033583012763427",
            "21262384822466439274137541430102393376441243110026393623692977826997277779276",
            "4183653929190742691274098379026487729755080010366834215927449156672627370084",
            "4658854783519236281304787251426829785380272013053939496434657852755686889074",
            "-1",
            "12799441450189702121232122059226990287081568291547011007819741462284200902087",
            "17469007932342511601170074881470761592846509154174309952071845811087332797745",
            "11202713034781936026961927327447725304699281826752353753282203101940040009627",
            "6947476045321951279609926504109518777348511778190758694010539796934023559670",
            "20621199319826375815442384002481769066142130047753276397590822761330375585572",
            "13535153194462171609869498716017443886927201263305417664584988483019107195590",
            "19447102221782607029687277438024319733084035354309785182968458634001989622110",
            "2347812377031792896086586148252853002454598368280444936565603590212962918785",
            "14249709971778956858805268770400602097287334304409197297270159321235209670672",
            "295067781178595493280216205174319000837922194172390491276734400592433488195",
            "19950031747112036383063674559319172561515671794106523634763287054027643941004",
            "14434499761643624212374564569705863880641796706245613649257228426577899712446",
            "3615280243335670280535781361155813640876625896989570522580498724670629915334",
            "21490181971654511099134409085963888758103200058249749832736522723377124460145",
            "19604760321804474594135335564866601820095184929493329891471910300363549502207",
            "4407920970296243842541313971887945403937097133418418784715",
            "1098385106424437652867543898121953484276553252403901966002191182708621492509",
            "6407817660903416388403744608881661646252438239418548514057764425357779558585",
            "3360160625771714926066388940200367863170498536969065481581412465510006361507",
            "6253536085317186207246464833049627590927251685115435834607356421380913742894",
            "11249522534922193531608160297225801158007960562772700356985523974345079832384",
            "12665714902233886771621257707760628001216689236224375099263279115876915060114",
            "20370404224803344084717924214479783036940364579763642640272528177169910454823",
            "8613538655231327379234925296132678673308827349856085326283699237864372525723",
            "13206209208182142987954639175443464806715294469271507701722013401994456132658",
            "11337521087074962117751360484258594221806844554503730593710248465453458800818",
            "11654053029083880021900379548454017725922028163904682884684769629180922174482",
            "1307561275430600547084599052067232502310777467428991595475612152992795732190",
            "625858049372835948108864315154881712107121290389640720005226359578530716341",
            "17704588942648532530972307366230787358793284390049200127770755029903181125533",
            "17229388088320038940941618493830445303168092387362094847263546333820121606543",
        ];

        let roots_of_unities: Vec<Fr> = str_vec_to_fr_vec(roots_of_unities_raw).unwrap();
        let padded_input_fr_elements: Vec<Fr> =
            str_vec_to_fr_vec(padded_input_fr_elements_raw).unwrap();

        let file2 = File::open("tests/test-files/kzg.proof.eq.input").unwrap();
        let reader2 = BufReader::new(file2);

        for line in reader2.lines() {
            let line = line.unwrap();
            let trimmed_line = line.trim_end(); // Trim whitespace from the end
            let the_strings_str: Vec<&str> = trimmed_line.split(',').collect(); // Split the line on commas
            let index = u64::from_str(the_strings_str[0]).unwrap();
            let hard_coded_x = Fq::from_str(the_strings_str[1]).expect("should be fine");
            let hard_coded_y = Fq::from_str(the_strings_str[2]).expect("should be fine");
            let gnark_proof = G1Affine::new(hard_coded_x, hard_coded_y);
            let poly = PolynomialEvalForm::new(padded_input_fr_elements.to_vec());
            kzg.data_setup_custom(4, poly.len().try_into().unwrap())
                .unwrap();
            let result = kzg.compute_proof(&poly, index, &roots_of_unities).unwrap();
            assert_eq!(gnark_proof, result)
        }
    }

    #[test]
>>>>>>> 946a6348
    fn test_g1_ifft() {
        use ark_bn254::Fq;
        use std::io::BufRead;

        let file = File::open("tests/test-files/lagrangeG1SRS.txt").unwrap();
        let reader = BufReader::new(file);

        let kzg_g1_points = KZG_3000.g1_ifft(64).unwrap();

        // Iterate over each line in the file
        for (i, line_result) in reader.lines().enumerate() {
            let mut line = line_result.unwrap(); // Retrieve the line, handling potential I/O errors
            line = line.trim_end().to_string();

            // Split the line at each comma and process the parts
            let parts: Vec<&str> = line.split(',').collect();

            let x = Fq::from_str(parts[0]).expect("should be fine");
            let y = Fq::from_str(parts[1]).expect("should be fine");

            let point = G1Affine::new_unchecked(x, y);
            assert_eq!(point, kzg_g1_points[i], "failed on {i}");
        }
    }

    #[test]
    fn test_read_g1_point_from_bytes_be() {
        use ark_bn254::Fq;
        use ark_std::str::FromStr;
        use std::io::BufRead;

        let file = File::open("tests/test-files/srs.g1.points.string").unwrap();
        let reader = BufReader::new(file);
        let kzg_g1_points = KZG_3000.get_g1_points();

        // Iterate over each line in the file
        for (i, line_result) in reader.lines().enumerate() {
            let mut line = line_result.unwrap(); // Retrieve the line, handling potential I/O errors
            line = line.trim_end().to_string();

            // Split the line at each comma and process the parts
            let parts: Vec<&str> = line.split(',').collect();

            let x = Fq::from_str(parts[0]).expect("should be fine");
            let y = Fq::from_str(parts[1]).expect("should be fine");

            let point = G1Affine::new_unchecked(x, y);
            assert_eq!(point, kzg_g1_points[i]);
        }
    }

    #[test]
    fn test_read_g2_point_from_bytes_be() {
        use ark_bn254::{Fq, Fq2};
        use ark_std::str::FromStr;
        use std::io::BufRead;

        let file = File::open("tests/test-files/srs.g2.points.string").unwrap();
        let reader = BufReader::new(file);
        let kzg_g2_points = KZG_3000.get_g2_points();

        let mut custom_points_list: usize = 0;
        // Iterate over each line in the file
        for (i, line_result) in reader.lines().enumerate() {
            let mut line = line_result.unwrap(); // Retrieve the line, handling potential I/O errors
            line = line.trim_end().to_string();

            let parts: Vec<&str> = line.split(',').collect();

            let x_c0 = Fq::from_str(parts[0]).expect("should be fine");
            let x_c1 = Fq::from_str(parts[1]).expect("should be fine");

            let y_c0 = Fq::from_str(parts[2]).expect("should be fine");
            let y_c1 = Fq::from_str(parts[3]).expect("should be fine");

            let x = Fq2::new(x_c0, x_c1);
            let y = Fq2::new(y_c0, y_c1);
            let point = G2Affine::new_unchecked(x, y);
            custom_points_list += 1;
            assert_eq!(point, kzg_g2_points[i]);
        }
        assert_eq!(custom_points_list, kzg_g2_points.len());
    }

    #[test]
    fn test_compute_quotient_eval_on_domain() {
        let z_fr = Fr::from_str(
            "18272962628503604941710624384101461447671738503426463821117705461905178580283",
        )
        .expect("yes");
        let value_fr = Fr::from_str(
            "179199642789798378766954615916637942576983085081216829572950655633119846502",
        )
        .expect("yes");
        let eval_raw: Vec<&str> = vec![
            "124448554745810004944228143885327110275920855486363883336842102793103679599",
            "207508779162842735480548510602597324319082308236775252882533101718680401000",
            "186313515821661738828935773908502628014528503825682615305243860329822383982",
            "175617779057046250607386263835676382877324402797999043923860409846702634085",
            "176908701417764592253495595071883691502347870932091779502876015283829219437",
            "179211618621408803906861370832182601073979563282871012483254698763530297714",
            "178675144007207845453916698249955375488211072406922195772122332854753522220",
            "57342443762551981711519063259175130140327164323119403383994481075796320367",
            "201644048016840536514201229857164309383055459782299704545143570201060467744",
            "203954379585240811567952376700119386006707415102080467720847989508363595296",
            "154413643997390308462567944070940706665567667980552003158571865495684605545",
            "179199641558557109502508265885652506531258925160729980997532492238197956724",
            "196343586746013098463529914279508021337660652896452822254975184458999686761",
            "179199642789798378766954615916637942576983085081216829572950655633119846502",
            "196907698251416180188206806476118527217227835524517227212890708462578723945",
            "209188135065833850053292603115533125810196283005470024563599194921554962806",
            "178769904328431539945589819940519599680679301078162293895893458713281916516",
            "57315186833570416806491652511576227840442154124102492634747207086848439086",
            "56997787879934999878051099065093180857197870434076438449626313283955024238",
            "195122401735223296672399273363582347617293258088862337245338589498286891890",
            "172187514667817006797016147089450681237387563021330251172649930984059510887",
            "202189825168553442339042346633289285996072565593325159962613855263274328430",
            "176908269032208360895799213956941641962632779042122566173195460097279025526",
            "178675090195535348079425008943654955291233237035453597549103224288057848352",
            "198655969672698814635678440561840379961683740854293905470589343214280253524",
            "184450046414280497382771444868504084637083498078940578643710020946530103840",
            "191588553295206552672446505441400871035933706577055546498217912677470201132",
            "57218643758213157866498392310103913473502406903700483504908744830152351860",
            "184452436682824846772926756876560010960143362270644037512475344570444965152",
            "191547358739393032699638562397393592082434780603568324919651475504456033636",
            "57259622694790292569095949658502840145070150663520147255610723074247260008",
            "186205021942396728157785116391788484694464475366678317619183801399752597620",
            "184562702865503477544474983818908595115462442551772541350836446300829130857",
            "203411352029711233470829194006802304117968683302211457541840894875429856361",
            "175590466840243348133688030338994426426205333357416292443952411731112324713",
            "195064930079953233979471617089854997241218347662186974737524940518540404000",
            "184521165912303293767845148683223315441296689539961647976806104757436769312",
            "177384975870124439001759657886337745043336278262654552223156680275429714275",
            "183976088968084624324785031346616746677350639582380167858351783587217173536",
            "193286033715924828384520581373366850088713852669139898226901243602529493096",
            "179241078993710153255069385145856351420066197647806384293982409561076998244",
            "179123722350391539550068374677188552845397193776842784699159030602666174830",
            "400194862503576342918173310331854693478403117005444701857659884415883371564",
            "57335620997137264681921969532598204329752055368260135437058948058890528101",
            "177453743603580340760143914089201876349834419692598030679062113821757040741",
            "57314836354274911098352906734004791591005704793885798411715484369110198373",
            "57314836354274911098359242714508940270452740705366016780345068008093216032",
            "205674767500671097980546524606502860210905462284178340164141948154901692416",
            "0",
            "0",
            "0",
            "0",
            "0",
            "0",
            "0",
            "0",
            "0",
            "0",
            "0",
            "0",
            "0",
            "0",
            "0",
            "0",
        ];

        let roots_of_unities_raw: Vec<&str> = vec![
            "1",
            "9088801421649573101014283686030284801466796108869023335878462724291607593530",
            "4419234939496763621076330863786513495701855246241724391626358375488475697872",
            "10685529837057339195284478417809549783849082573663680590416001084635768485990",
            "14940766826517323942636479241147756311199852622225275649687664389641784935947",
            "1267043552012899406804021742775506022406234352662757946107381425245432910045",
            "8353089677377103612376907029239831201621163137110616679113215703556701300027",
            "2441140650056668192559128307232955355464329046106249160729745552573818873507",
            "19540430494807482326159819597004422086093766032135589407132600596362845576832",
            "7638532900060318363441136974856672991261030096006837046428044865340598824945",
            "21593175090660679728966189540082956087710442206243643852421469785983375007422",
            "1938211124727238839182731185938102527032692606309510708934917132548164554613",
            "7453743110195651009871841175551411207906567694170420694440975759997908783171",
            "18272962628503604941710624384101461447671738503426463821117705461905178580283",
            "398060900184764123111996659293386330445164342166284510961681463198684035472",
            "2283482550034800628111070180390673268453179470922704452226293886212258993410",
            "21888242871839275217838484774961031246007050428528088939761107053157389710902",
            "20789857765414837569378861847135321604271811148012132377696013003867187003108",
            "15480425210935858833842661136375613442295926160997485829640439761218028937032",
            "18528082246067560296180016805056907225377865863446968862116791721065802134110",
            "15634706786522089014999940912207647497621112715300598509090847765194894752723",
            "10638720336917081690638245448031473930540403837643333986712680212230728663233",
            "9222527969605388450625148037496647087331675164191659244434925070698893435503",
            "1517838647035931137528481530777492051607999820652391703425676009405898040794",
            "13274704216607947843011480449124596415239537050559949017414504948711435969894",
            "8682033663657132234291766569813810281833069931144526641976190784581352362959",
            "10550721784764313104495045260998680866741519845912303749987955721122349694799",
            "10234189842755395200346026196803257362626336236511351459013434557394886321135",
            "20580681596408674675161806693190042586237586932987042748222592033583012763427",
            "21262384822466439274137541430102393376441243110026393623692977826997277779276",
            "4183653929190742691274098379026487729755080010366834215927449156672627370084",
            "4658854783519236281304787251426829785380272013053939496434657852755686889074",
            "-1",
            "12799441450189702121232122059226990287081568291547011007819741462284200902087",
            "17469007932342511601170074881470761592846509154174309952071845811087332797745",
            "11202713034781936026961927327447725304699281826752353753282203101940040009627",
            "6947476045321951279609926504109518777348511778190758694010539796934023559670",
            "20621199319826375815442384002481769066142130047753276397590822761330375585572",
            "13535153194462171609869498716017443886927201263305417664584988483019107195590",
            "19447102221782607029687277438024319733084035354309785182968458634001989622110",
            "2347812377031792896086586148252853002454598368280444936565603590212962918785",
            "14249709971778956858805268770400602097287334304409197297270159321235209670672",
            "295067781178595493280216205174319000837922194172390491276734400592433488195",
            "19950031747112036383063674559319172561515671794106523634763287054027643941004",
            "14434499761643624212374564569705863880641796706245613649257228426577899712446",
            "3615280243335670280535781361155813640876625896989570522580498724670629915334",
            "21490181971654511099134409085963888758103200058249749832736522723377124460145",
            "19604760321804474594135335564866601820095184929493329891471910300363549502207",
            "4407920970296243842541313971887945403937097133418418784715",
            "1098385106424437652867543898121953484276553252403901966002191182708621492509",
            "6407817660903416388403744608881661646252438239418548514057764425357779558585",
            "3360160625771714926066388940200367863170498536969065481581412465510006361507",
            "6253536085317186207246464833049627590927251685115435834607356421380913742894",
            "11249522534922193531608160297225801158007960562772700356985523974345079832384",
            "12665714902233886771621257707760628001216689236224375099263279115876915060114",
            "20370404224803344084717924214479783036940364579763642640272528177169910454823",
            "8613538655231327379234925296132678673308827349856085326283699237864372525723",
            "13206209208182142987954639175443464806715294469271507701722013401994456132658",
            "11337521087074962117751360484258594221806844554503730593710248465453458800818",
            "11654053029083880021900379548454017725922028163904682884684769629180922174482",
            "1307561275430600547084599052067232502310777467428991595475612152992795732190",
            "625858049372835948108864315154881712107121290389640720005226359578530716341",
            "17704588942648532530972307366230787358793284390049200127770755029903181125533",
            "17229388088320038940941618493830445303168092387362094847263546333820121606543",
        ];

        let mut eval_fr: Vec<Fr> = vec![];
        let roots_of_unities: Vec<Fr> = helpers::str_vec_to_fr_vec(roots_of_unities_raw).unwrap();
        for i in 0..eval_raw.len() {
            eval_fr.push(Fr::from_str(eval_raw[i]).expect("yes"));
        }

        let result =
            KZG_3000.compute_quotient_eval_on_domain(&z_fr, &eval_fr, &value_fr, &roots_of_unities);
        let confirmed_result = Fr::from_str(
            "20008798420615294489302706738008175134837093401197634135729610787152508035605",
        )
        .expect("yes");

        assert_eq!(confirmed_result, result);
    }

    #[test]
    fn test_verify_blob_kzg_proof_batch_errors() {
        let mut kzg = KZG_INSTANCE.clone();

        let input = Blob::from_raw_data(b"randomafweggrrnwgiowrgub2grb4ht824t7935gtu");
        let input_poly = input
            .to_polynomial(PolynomialFormat::InCoefficientForm)
            .unwrap();
        kzg.data_setup_custom(1, input.len().try_into().unwrap())
            .unwrap();

        let commitment = kzg.commit(&input_poly.clone()).unwrap();
        let proof = kzg.compute_blob_kzg_proof(&input, &commitment).unwrap();

        let bad_commitment = G1Affine::new_unchecked(
            Fq::from_str(
                "2961155957874067312593973807786254905069537311739090798303675273531563528369",
            )
            .unwrap(),
            Fq::from_str(
                "2961155957874067312593973807786254905069537311739090798303675273531563528369",
            )
            .unwrap(),
        );

        let bad_proof = G1Affine::new_unchecked(
            Fq::from_str(
                "2961155957874067312593973807786254905069537311739090798303675273531563528369",
            )
            .unwrap(),
            Fq::from_str(
                "2961155957874067312593973807786254905069537311739090798303675273531563528369",
            )
            .unwrap(),
        );

        let pairing_result_bad_commitment = kzg.verify_blob_kzg_proof_batch(
            &vec![input.clone()],
            &vec![bad_commitment],
            &vec![proof],
        );
        assert_eq!(
            pairing_result_bad_commitment,
            Err(KzgError::CommitmentError(
                "commitment not on curve".to_string()
            ))
        );

        let pairing_result_bad_proof =
            kzg.verify_blob_kzg_proof_batch(&vec![input], &vec![commitment], &vec![bad_proof]);
        assert_eq!(
            pairing_result_bad_proof,
            Err(KzgError::CommitmentError("proof not on curve".to_string()))
        );
    }

    #[test]
    fn test_multiple_proof_random_100_blobs() {
        let mut rng = rand::thread_rng();
        let mut kzg = KZG_INSTANCE.clone();

        let mut blobs: Vec<Blob> = Vec::new();
        let mut commitments: Vec<G1Affine> = Vec::new();
        let mut proofs: Vec<G1Affine> = Vec::new();

        (0..100).for_each(|_| {
            let blob_length = rand::thread_rng().gen_range(35..50000);
            let random_blob: Vec<u8> = (0..blob_length)
                .map(|_| rng.gen_range(32..=126) as u8)
                .collect();
            println!("generating blob of length is {}", blob_length);

            let input = Blob::from_raw_data(&random_blob);
            let input_poly = input
                .to_polynomial(PolynomialFormat::InCoefficientForm)
                .unwrap();
            kzg.data_setup_custom(1, input.len().try_into().unwrap())
                .unwrap();

            let commitment = kzg.commit(&input_poly.clone()).unwrap();
            let proof = kzg.compute_blob_kzg_proof(&input, &commitment).unwrap();

            blobs.push(input);
            commitments.push(commitment);
            proofs.push(proof);
        });

        let mut bad_blobs = blobs.clone();
        let mut bad_commitments = commitments.clone();
        let mut bad_proofs = proofs.clone();

        let pairing_result = kzg
            .verify_blob_kzg_proof_batch(&blobs, &commitments, &proofs)
            .unwrap();
        assert_eq!(pairing_result, true);

        bad_blobs.pop();
        bad_blobs.push(Blob::from_raw_data(b"random"));
        let pairing_result_bad_blobs = kzg
            .verify_blob_kzg_proof_batch(&bad_blobs, &commitments, &proofs)
            .unwrap();
        assert_eq!(pairing_result_bad_blobs, false);

        bad_commitments.pop();
        bad_commitments.push(G1Affine::rand(&mut rng));
        let pairing_result_bad_commitments = kzg
            .verify_blob_kzg_proof_batch(&blobs, &bad_commitments, &proofs)
            .unwrap();
        assert_eq!(pairing_result_bad_commitments, false);

        bad_proofs.pop();
        bad_proofs.push(G1Affine::rand(&mut rng));
        let pairing_result_bad_proofs = kzg
            .verify_blob_kzg_proof_batch(&blobs, &commitments, &bad_proofs)
            .unwrap();
        assert_eq!(pairing_result_bad_proofs, false);

        let pairing_result_everything_bad = kzg
            .verify_blob_kzg_proof_batch(&bad_blobs, &bad_commitments, &bad_proofs)
            .unwrap();
        assert_eq!(pairing_result_everything_bad, false);
    }

    #[test]
    fn test_compute_multiple_kzg_proof() {
        let mut kzg = KZG_INSTANCE.clone();
        let mut kzg2 = KZG_INSTANCE.clone();

        let input1 = Blob::from_raw_data(GETTYSBURG_ADDRESS_BYTES);
        kzg.data_setup_custom(4, input1.len().try_into().unwrap())
            .unwrap();

        let input_poly1 = input1
            .to_polynomial(PolynomialFormat::InCoefficientForm)
            .unwrap();

        let commitment1 = kzg.commit(&input_poly1.clone()).unwrap();
        let proof_1 = kzg.compute_blob_kzg_proof(&input1, &commitment1).unwrap();

        let mut reversed_input: Vec<u8> = vec![0; GETTYSBURG_ADDRESS_BYTES.len()];
        reversed_input.clone_from_slice(GETTYSBURG_ADDRESS_BYTES);
        reversed_input.reverse();

        let input2 = Blob::from_raw_data(
            b"17704588942648532530972307366230787358793284390049200127770755029903181125533",
        );
        kzg2.calculate_roots_of_unity(input2.len().try_into().unwrap())
            .unwrap();
        let input_poly2 = input2
            .to_polynomial(PolynomialFormat::InCoefficientForm)
            .unwrap();

        let commitment2 = kzg2.commit(&input_poly2.clone()).unwrap();

        let proof_2 = kzg2.compute_blob_kzg_proof(&input2, &commitment2).unwrap();

        let blobs = vec![input1, input2];
        let commitments = vec![commitment1, commitment2];
        let proofs = vec![proof_1, proof_2];
        // let res = kzg.verify_blob_kzg_proof(&input1, &commitment1, &auto_proof).unwrap();

        let pairing_result = kzg
            .verify_blob_kzg_proof_batch(&blobs, &commitments, &proofs)
            .unwrap();

        assert_eq!(pairing_result, true);
    }
}<|MERGE_RESOLUTION|>--- conflicted
+++ resolved
@@ -9,7 +9,7 @@
         errors::KzgError,
         helpers,
         kzg::KZG,
-        polynomial::{PolynomialCoeffForm, PolynomialEvalForm},
+        polynomial::PolynomialCoeffForm,
     };
     use std::{env, fs::File, io::BufReader};
     const GETTYSBURG_ADDRESS_BYTES: &[u8] = "Fourscore and seven years ago our fathers brought forth, on this continent, a new nation, conceived in liberty, and dedicated to the proposition that all men are created equal. Now we are engaged in a great civil war, testing whether that nation, or any nation so conceived, and so dedicated, can long endure. We are met on a great battle-field of that war. We have come to dedicate a portion of that field, as a final resting-place for those who here gave their lives, that that nation might live. It is altogether fitting and proper that we should do this. But, in a larger sense, we cannot dedicate, we cannot consecrate—we cannot hallow—this ground. The brave men, living and dead, who struggled here, have consecrated it far above our poor power to add or detract. The world will little note, nor long remember what we say here, but it can never forget what they did here. It is for us the living, rather, to be dedicated here to the unfinished work which they who fought here have thus far so nobly advanced. It is rather for us to be here dedicated to the great task remaining before us—that from these honored dead we take increased devotion to that cause for which they here gave the last full measure of devotion—that we here highly resolve that these dead shall not have died in vain—that this nation, under God, shall have a new birth of freedom, and that government of the people, by the people, for the people, shall not perish from the earth.".as_bytes();
@@ -224,29 +224,16 @@
             kzg.data_setup_custom(1, input.len().try_into().unwrap())
                 .unwrap();
 
-<<<<<<< HEAD
-            let index = rand::thread_rng().gen_range(0..input_poly.to_vec().len());
-            let commitment = kzg.commit(&input_poly.clone()).unwrap();
+            let index =
+                rand::thread_rng().gen_range(0..input_poly.len_underlying_blob_field_elements());
+            let commitment = kzg.commit_eval_form(&input_poly.clone()).unwrap();
             let proof = kzg
                 .compute_kzg_proof_with_known_z_fr_index(&input_poly, index.try_into().unwrap())
                 .unwrap();
             let value_fr = input_poly.get_at_index(index).unwrap();
             let z_fr = kzg.get_nth_root_of_unity(index).unwrap();
-            let pairing_result = kzg
-                .verify_kzg_proof(commitment, proof, value_fr.clone(), z_fr.clone())
-                .unwrap();
-=======
-            let index =
-                rand::thread_rng().gen_range(0..input_poly.len_underlying_blob_field_elements());
-            let commitment = kzg.commit_eval_form(&input_poly.clone()).unwrap();
-            let proof = kzg
-                .compute_proof_with_roots_of_unity(&input_poly, index.try_into().unwrap())
-                .unwrap();
-            let value_fr = input_poly.get_at_index(index).unwrap();
-            let z_fr = kzg.get_nth_root_of_unity(index).unwrap();
             let pairing_result =
-                kzg.verify_proof(commitment, proof, value_fr.clone(), z_fr.clone());
->>>>>>> 946a6348
+                kzg.verify_proof(commitment, proof, value_fr.clone(), z_fr.clone()).unwrap();
             assert_eq!(pairing_result, true);
 
             // take random index, not the same index and check
@@ -255,20 +242,12 @@
                     commitment,
                     proof,
                     value_fr.clone(),
-<<<<<<< HEAD
-                    kzg.get_nth_root_of_unity((index + 1) % input_poly.to_vec().len())
-                        .unwrap()
-                        .clone()
-                )
-                .unwrap(),
-=======
                     kzg.get_nth_root_of_unity(
                         (index + 1) % input_poly.len_underlying_blob_field_elements()
                     )
                     .unwrap()
                     .clone()
-                ),
->>>>>>> 946a6348
+                ).unwrap(),
                 false
             )
         })
@@ -298,45 +277,124 @@
             }
             let commitment = kzg.commit_eval_form(&input_poly).unwrap();
             let proof = kzg
-<<<<<<< HEAD
                 .compute_kzg_proof_with_known_z_fr_index(&input_poly, index.try_into().unwrap())
                 .unwrap();
-            let value_fr = input_poly.get_at_index(index).unwrap();
-            let z_fr = kzg.get_nth_root_of_unity(index).unwrap();
-            let pairing_result = kzg
-                .verify_kzg_proof(commitment, proof, value_fr.clone(), z_fr.clone())
-                .unwrap();
-=======
-                .compute_proof_with_roots_of_unity(&input_poly, index.try_into().unwrap())
-                .unwrap();
+
             let value_fr = input_poly.get_at_index(index).unwrap();
             let z_fr = kzg.get_nth_root_of_unity(index).unwrap();
             let pairing_result =
-                kzg.verify_proof(commitment, proof, value_fr.clone(), z_fr.clone());
->>>>>>> 946a6348
+                kzg.verify_proof(commitment, proof, value_fr.clone(), z_fr.clone()).unwrap();
+                
             assert_eq!(pairing_result, true);
+
             assert_eq!(
                 kzg.verify_proof(
                     commitment,
                     proof,
                     value_fr.clone(),
                     kzg.get_nth_root_of_unity(rand_index).unwrap().clone()
-                )
-                .unwrap(),
+                ).unwrap(),
                 false
             )
         }
     }
 
     #[test]
-<<<<<<< HEAD
-=======
-    fn test_compute_kzg_proof_output_from_da() {
+    fn test_g1_ifft() {
         use ark_bn254::Fq;
-        use rust_kzg_bn254::helpers::str_vec_to_fr_vec;
-        let mut kzg = KZG_3000.clone();
-
-        let padded_input_fr_elements_raw: Vec<&str> = vec![
+        use std::io::BufRead;
+
+        let file = File::open("tests/test-files/lagrangeG1SRS.txt").unwrap();
+        let reader = BufReader::new(file);
+
+        let kzg_g1_points = KZG_3000.g1_ifft(64).unwrap();
+
+        // Iterate over each line in the file
+        for (i, line_result) in reader.lines().enumerate() {
+            let mut line = line_result.unwrap(); // Retrieve the line, handling potential I/O errors
+            line = line.trim_end().to_string();
+
+            // Split the line at each comma and process the parts
+            let parts: Vec<&str> = line.split(',').collect();
+
+            let x = Fq::from_str(parts[0]).expect("should be fine");
+            let y = Fq::from_str(parts[1]).expect("should be fine");
+
+            let point = G1Affine::new_unchecked(x, y);
+            assert_eq!(point, kzg_g1_points[i], "failed on {i}");
+        }
+    }
+
+    #[test]
+    fn test_read_g1_point_from_bytes_be() {
+        use ark_bn254::Fq;
+        use ark_std::str::FromStr;
+        use std::io::BufRead;
+
+        let file = File::open("tests/test-files/srs.g1.points.string").unwrap();
+        let reader = BufReader::new(file);
+        let kzg_g1_points = KZG_3000.get_g1_points();
+
+        // Iterate over each line in the file
+        for (i, line_result) in reader.lines().enumerate() {
+            let mut line = line_result.unwrap(); // Retrieve the line, handling potential I/O errors
+            line = line.trim_end().to_string();
+
+            // Split the line at each comma and process the parts
+            let parts: Vec<&str> = line.split(',').collect();
+
+            let x = Fq::from_str(parts[0]).expect("should be fine");
+            let y = Fq::from_str(parts[1]).expect("should be fine");
+
+            let point = G1Affine::new_unchecked(x, y);
+            assert_eq!(point, kzg_g1_points[i]);
+        }
+    }
+
+    #[test]
+    fn test_read_g2_point_from_bytes_be() {
+        use ark_bn254::{Fq, Fq2};
+        use ark_std::str::FromStr;
+        use std::io::BufRead;
+
+        let file = File::open("tests/test-files/srs.g2.points.string").unwrap();
+        let reader = BufReader::new(file);
+        let kzg_g2_points = KZG_3000.get_g2_points();
+
+        let mut custom_points_list: usize = 0;
+        // Iterate over each line in the file
+        for (i, line_result) in reader.lines().enumerate() {
+            let mut line = line_result.unwrap(); // Retrieve the line, handling potential I/O errors
+            line = line.trim_end().to_string();
+
+            let parts: Vec<&str> = line.split(',').collect();
+
+            let x_c0 = Fq::from_str(parts[0]).expect("should be fine");
+            let x_c1 = Fq::from_str(parts[1]).expect("should be fine");
+
+            let y_c0 = Fq::from_str(parts[2]).expect("should be fine");
+            let y_c1 = Fq::from_str(parts[3]).expect("should be fine");
+
+            let x = Fq2::new(x_c0, x_c1);
+            let y = Fq2::new(y_c0, y_c1);
+            let point = G2Affine::new_unchecked(x, y);
+            custom_points_list += 1;
+            assert_eq!(point, kzg_g2_points[i]);
+        }
+        assert_eq!(custom_points_list, kzg_g2_points.len());
+    }
+
+    #[test]
+    fn test_compute_quotient_eval_on_domain() {
+        let z_fr = Fr::from_str(
+            "18272962628503604941710624384101461447671738503426463821117705461905178580283",
+        )
+        .expect("yes");
+        let value_fr = Fr::from_str(
+            "179199642789798378766954615916637942576983085081216829572950655633119846502",
+        )
+        .expect("yes");
+        let eval_raw: Vec<&str> = vec![
             "124448554745810004944228143885327110275920855486363883336842102793103679599",
             "207508779162842735480548510602597324319082308236775252882533101718680401000",
             "186313515821661738828935773908502628014528503825682615305243860329822383982",
@@ -470,259 +528,6 @@
             "17229388088320038940941618493830445303168092387362094847263546333820121606543",
         ];
 
-        let roots_of_unities: Vec<Fr> = str_vec_to_fr_vec(roots_of_unities_raw).unwrap();
-        let padded_input_fr_elements: Vec<Fr> =
-            str_vec_to_fr_vec(padded_input_fr_elements_raw).unwrap();
-
-        let file2 = File::open("tests/test-files/kzg.proof.eq.input").unwrap();
-        let reader2 = BufReader::new(file2);
-
-        for line in reader2.lines() {
-            let line = line.unwrap();
-            let trimmed_line = line.trim_end(); // Trim whitespace from the end
-            let the_strings_str: Vec<&str> = trimmed_line.split(',').collect(); // Split the line on commas
-            let index = u64::from_str(the_strings_str[0]).unwrap();
-            let hard_coded_x = Fq::from_str(the_strings_str[1]).expect("should be fine");
-            let hard_coded_y = Fq::from_str(the_strings_str[2]).expect("should be fine");
-            let gnark_proof = G1Affine::new(hard_coded_x, hard_coded_y);
-            let poly = PolynomialEvalForm::new(padded_input_fr_elements.to_vec());
-            kzg.data_setup_custom(4, poly.len().try_into().unwrap())
-                .unwrap();
-            let result = kzg.compute_proof(&poly, index, &roots_of_unities).unwrap();
-            assert_eq!(gnark_proof, result)
-        }
-    }
-
-    #[test]
->>>>>>> 946a6348
-    fn test_g1_ifft() {
-        use ark_bn254::Fq;
-        use std::io::BufRead;
-
-        let file = File::open("tests/test-files/lagrangeG1SRS.txt").unwrap();
-        let reader = BufReader::new(file);
-
-        let kzg_g1_points = KZG_3000.g1_ifft(64).unwrap();
-
-        // Iterate over each line in the file
-        for (i, line_result) in reader.lines().enumerate() {
-            let mut line = line_result.unwrap(); // Retrieve the line, handling potential I/O errors
-            line = line.trim_end().to_string();
-
-            // Split the line at each comma and process the parts
-            let parts: Vec<&str> = line.split(',').collect();
-
-            let x = Fq::from_str(parts[0]).expect("should be fine");
-            let y = Fq::from_str(parts[1]).expect("should be fine");
-
-            let point = G1Affine::new_unchecked(x, y);
-            assert_eq!(point, kzg_g1_points[i], "failed on {i}");
-        }
-    }
-
-    #[test]
-    fn test_read_g1_point_from_bytes_be() {
-        use ark_bn254::Fq;
-        use ark_std::str::FromStr;
-        use std::io::BufRead;
-
-        let file = File::open("tests/test-files/srs.g1.points.string").unwrap();
-        let reader = BufReader::new(file);
-        let kzg_g1_points = KZG_3000.get_g1_points();
-
-        // Iterate over each line in the file
-        for (i, line_result) in reader.lines().enumerate() {
-            let mut line = line_result.unwrap(); // Retrieve the line, handling potential I/O errors
-            line = line.trim_end().to_string();
-
-            // Split the line at each comma and process the parts
-            let parts: Vec<&str> = line.split(',').collect();
-
-            let x = Fq::from_str(parts[0]).expect("should be fine");
-            let y = Fq::from_str(parts[1]).expect("should be fine");
-
-            let point = G1Affine::new_unchecked(x, y);
-            assert_eq!(point, kzg_g1_points[i]);
-        }
-    }
-
-    #[test]
-    fn test_read_g2_point_from_bytes_be() {
-        use ark_bn254::{Fq, Fq2};
-        use ark_std::str::FromStr;
-        use std::io::BufRead;
-
-        let file = File::open("tests/test-files/srs.g2.points.string").unwrap();
-        let reader = BufReader::new(file);
-        let kzg_g2_points = KZG_3000.get_g2_points();
-
-        let mut custom_points_list: usize = 0;
-        // Iterate over each line in the file
-        for (i, line_result) in reader.lines().enumerate() {
-            let mut line = line_result.unwrap(); // Retrieve the line, handling potential I/O errors
-            line = line.trim_end().to_string();
-
-            let parts: Vec<&str> = line.split(',').collect();
-
-            let x_c0 = Fq::from_str(parts[0]).expect("should be fine");
-            let x_c1 = Fq::from_str(parts[1]).expect("should be fine");
-
-            let y_c0 = Fq::from_str(parts[2]).expect("should be fine");
-            let y_c1 = Fq::from_str(parts[3]).expect("should be fine");
-
-            let x = Fq2::new(x_c0, x_c1);
-            let y = Fq2::new(y_c0, y_c1);
-            let point = G2Affine::new_unchecked(x, y);
-            custom_points_list += 1;
-            assert_eq!(point, kzg_g2_points[i]);
-        }
-        assert_eq!(custom_points_list, kzg_g2_points.len());
-    }
-
-    #[test]
-    fn test_compute_quotient_eval_on_domain() {
-        let z_fr = Fr::from_str(
-            "18272962628503604941710624384101461447671738503426463821117705461905178580283",
-        )
-        .expect("yes");
-        let value_fr = Fr::from_str(
-            "179199642789798378766954615916637942576983085081216829572950655633119846502",
-        )
-        .expect("yes");
-        let eval_raw: Vec<&str> = vec![
-            "124448554745810004944228143885327110275920855486363883336842102793103679599",
-            "207508779162842735480548510602597324319082308236775252882533101718680401000",
-            "186313515821661738828935773908502628014528503825682615305243860329822383982",
-            "175617779057046250607386263835676382877324402797999043923860409846702634085",
-            "176908701417764592253495595071883691502347870932091779502876015283829219437",
-            "179211618621408803906861370832182601073979563282871012483254698763530297714",
-            "178675144007207845453916698249955375488211072406922195772122332854753522220",
-            "57342443762551981711519063259175130140327164323119403383994481075796320367",
-            "201644048016840536514201229857164309383055459782299704545143570201060467744",
-            "203954379585240811567952376700119386006707415102080467720847989508363595296",
-            "154413643997390308462567944070940706665567667980552003158571865495684605545",
-            "179199641558557109502508265885652506531258925160729980997532492238197956724",
-            "196343586746013098463529914279508021337660652896452822254975184458999686761",
-            "179199642789798378766954615916637942576983085081216829572950655633119846502",
-            "196907698251416180188206806476118527217227835524517227212890708462578723945",
-            "209188135065833850053292603115533125810196283005470024563599194921554962806",
-            "178769904328431539945589819940519599680679301078162293895893458713281916516",
-            "57315186833570416806491652511576227840442154124102492634747207086848439086",
-            "56997787879934999878051099065093180857197870434076438449626313283955024238",
-            "195122401735223296672399273363582347617293258088862337245338589498286891890",
-            "172187514667817006797016147089450681237387563021330251172649930984059510887",
-            "202189825168553442339042346633289285996072565593325159962613855263274328430",
-            "176908269032208360895799213956941641962632779042122566173195460097279025526",
-            "178675090195535348079425008943654955291233237035453597549103224288057848352",
-            "198655969672698814635678440561840379961683740854293905470589343214280253524",
-            "184450046414280497382771444868504084637083498078940578643710020946530103840",
-            "191588553295206552672446505441400871035933706577055546498217912677470201132",
-            "57218643758213157866498392310103913473502406903700483504908744830152351860",
-            "184452436682824846772926756876560010960143362270644037512475344570444965152",
-            "191547358739393032699638562397393592082434780603568324919651475504456033636",
-            "57259622694790292569095949658502840145070150663520147255610723074247260008",
-            "186205021942396728157785116391788484694464475366678317619183801399752597620",
-            "184562702865503477544474983818908595115462442551772541350836446300829130857",
-            "203411352029711233470829194006802304117968683302211457541840894875429856361",
-            "175590466840243348133688030338994426426205333357416292443952411731112324713",
-            "195064930079953233979471617089854997241218347662186974737524940518540404000",
-            "184521165912303293767845148683223315441296689539961647976806104757436769312",
-            "177384975870124439001759657886337745043336278262654552223156680275429714275",
-            "183976088968084624324785031346616746677350639582380167858351783587217173536",
-            "193286033715924828384520581373366850088713852669139898226901243602529493096",
-            "179241078993710153255069385145856351420066197647806384293982409561076998244",
-            "179123722350391539550068374677188552845397193776842784699159030602666174830",
-            "400194862503576342918173310331854693478403117005444701857659884415883371564",
-            "57335620997137264681921969532598204329752055368260135437058948058890528101",
-            "177453743603580340760143914089201876349834419692598030679062113821757040741",
-            "57314836354274911098352906734004791591005704793885798411715484369110198373",
-            "57314836354274911098359242714508940270452740705366016780345068008093216032",
-            "205674767500671097980546524606502860210905462284178340164141948154901692416",
-            "0",
-            "0",
-            "0",
-            "0",
-            "0",
-            "0",
-            "0",
-            "0",
-            "0",
-            "0",
-            "0",
-            "0",
-            "0",
-            "0",
-            "0",
-            "0",
-        ];
-
-        let roots_of_unities_raw: Vec<&str> = vec![
-            "1",
-            "9088801421649573101014283686030284801466796108869023335878462724291607593530",
-            "4419234939496763621076330863786513495701855246241724391626358375488475697872",
-            "10685529837057339195284478417809549783849082573663680590416001084635768485990",
-            "14940766826517323942636479241147756311199852622225275649687664389641784935947",
-            "1267043552012899406804021742775506022406234352662757946107381425245432910045",
-            "8353089677377103612376907029239831201621163137110616679113215703556701300027",
-            "2441140650056668192559128307232955355464329046106249160729745552573818873507",
-            "19540430494807482326159819597004422086093766032135589407132600596362845576832",
-            "7638532900060318363441136974856672991261030096006837046428044865340598824945",
-            "21593175090660679728966189540082956087710442206243643852421469785983375007422",
-            "1938211124727238839182731185938102527032692606309510708934917132548164554613",
-            "7453743110195651009871841175551411207906567694170420694440975759997908783171",
-            "18272962628503604941710624384101461447671738503426463821117705461905178580283",
-            "398060900184764123111996659293386330445164342166284510961681463198684035472",
-            "2283482550034800628111070180390673268453179470922704452226293886212258993410",
-            "21888242871839275217838484774961031246007050428528088939761107053157389710902",
-            "20789857765414837569378861847135321604271811148012132377696013003867187003108",
-            "15480425210935858833842661136375613442295926160997485829640439761218028937032",
-            "18528082246067560296180016805056907225377865863446968862116791721065802134110",
-            "15634706786522089014999940912207647497621112715300598509090847765194894752723",
-            "10638720336917081690638245448031473930540403837643333986712680212230728663233",
-            "9222527969605388450625148037496647087331675164191659244434925070698893435503",
-            "1517838647035931137528481530777492051607999820652391703425676009405898040794",
-            "13274704216607947843011480449124596415239537050559949017414504948711435969894",
-            "8682033663657132234291766569813810281833069931144526641976190784581352362959",
-            "10550721784764313104495045260998680866741519845912303749987955721122349694799",
-            "10234189842755395200346026196803257362626336236511351459013434557394886321135",
-            "20580681596408674675161806693190042586237586932987042748222592033583012763427",
-            "21262384822466439274137541430102393376441243110026393623692977826997277779276",
-            "4183653929190742691274098379026487729755080010366834215927449156672627370084",
-            "4658854783519236281304787251426829785380272013053939496434657852755686889074",
-            "-1",
-            "12799441450189702121232122059226990287081568291547011007819741462284200902087",
-            "17469007932342511601170074881470761592846509154174309952071845811087332797745",
-            "11202713034781936026961927327447725304699281826752353753282203101940040009627",
-            "6947476045321951279609926504109518777348511778190758694010539796934023559670",
-            "20621199319826375815442384002481769066142130047753276397590822761330375585572",
-            "13535153194462171609869498716017443886927201263305417664584988483019107195590",
-            "19447102221782607029687277438024319733084035354309785182968458634001989622110",
-            "2347812377031792896086586148252853002454598368280444936565603590212962918785",
-            "14249709971778956858805268770400602097287334304409197297270159321235209670672",
-            "295067781178595493280216205174319000837922194172390491276734400592433488195",
-            "19950031747112036383063674559319172561515671794106523634763287054027643941004",
-            "14434499761643624212374564569705863880641796706245613649257228426577899712446",
-            "3615280243335670280535781361155813640876625896989570522580498724670629915334",
-            "21490181971654511099134409085963888758103200058249749832736522723377124460145",
-            "19604760321804474594135335564866601820095184929493329891471910300363549502207",
-            "4407920970296243842541313971887945403937097133418418784715",
-            "1098385106424437652867543898121953484276553252403901966002191182708621492509",
-            "6407817660903416388403744608881661646252438239418548514057764425357779558585",
-            "3360160625771714926066388940200367863170498536969065481581412465510006361507",
-            "6253536085317186207246464833049627590927251685115435834607356421380913742894",
-            "11249522534922193531608160297225801158007960562772700356985523974345079832384",
-            "12665714902233886771621257707760628001216689236224375099263279115876915060114",
-            "20370404224803344084717924214479783036940364579763642640272528177169910454823",
-            "8613538655231327379234925296132678673308827349856085326283699237864372525723",
-            "13206209208182142987954639175443464806715294469271507701722013401994456132658",
-            "11337521087074962117751360484258594221806844554503730593710248465453458800818",
-            "11654053029083880021900379548454017725922028163904682884684769629180922174482",
-            "1307561275430600547084599052067232502310777467428991595475612152992795732190",
-            "625858049372835948108864315154881712107121290389640720005226359578530716341",
-            "17704588942648532530972307366230787358793284390049200127770755029903181125533",
-            "17229388088320038940941618493830445303168092387362094847263546333820121606543",
-        ];
-
         let mut eval_fr: Vec<Fr> = vec![];
         let roots_of_unities: Vec<Fr> = helpers::str_vec_to_fr_vec(roots_of_unities_raw).unwrap();
         for i in 0..eval_raw.len() {
@@ -745,12 +550,11 @@
 
         let input = Blob::from_raw_data(b"randomafweggrrnwgiowrgub2grb4ht824t7935gtu");
         let input_poly = input
-            .to_polynomial(PolynomialFormat::InCoefficientForm)
-            .unwrap();
+            .to_polynomial_eval_form();
         kzg.data_setup_custom(1, input.len().try_into().unwrap())
             .unwrap();
 
-        let commitment = kzg.commit(&input_poly.clone()).unwrap();
+        let commitment = kzg.commit_eval_form(&input_poly).unwrap();
         let proof = kzg.compute_blob_kzg_proof(&input, &commitment).unwrap();
 
         let bad_commitment = G1Affine::new_unchecked(
@@ -813,12 +617,11 @@
 
             let input = Blob::from_raw_data(&random_blob);
             let input_poly = input
-                .to_polynomial(PolynomialFormat::InCoefficientForm)
-                .unwrap();
+                .to_polynomial_eval_form();
             kzg.data_setup_custom(1, input.len().try_into().unwrap())
                 .unwrap();
 
-            let commitment = kzg.commit(&input_poly.clone()).unwrap();
+            let commitment = kzg.commit_eval_form(&input_poly).unwrap();
             let proof = kzg.compute_blob_kzg_proof(&input, &commitment).unwrap();
 
             blobs.push(input);
@@ -871,11 +674,9 @@
         kzg.data_setup_custom(4, input1.len().try_into().unwrap())
             .unwrap();
 
-        let input_poly1 = input1
-            .to_polynomial(PolynomialFormat::InCoefficientForm)
-            .unwrap();
-
-        let commitment1 = kzg.commit(&input_poly1.clone()).unwrap();
+        let input_poly1 = input1.to_polynomial_eval_form();
+
+        let commitment1 = kzg.commit_eval_form(&input_poly1.clone()).unwrap();
         let proof_1 = kzg.compute_blob_kzg_proof(&input1, &commitment1).unwrap();
 
         let mut reversed_input: Vec<u8> = vec![0; GETTYSBURG_ADDRESS_BYTES.len()];
@@ -888,10 +689,9 @@
         kzg2.calculate_roots_of_unity(input2.len().try_into().unwrap())
             .unwrap();
         let input_poly2 = input2
-            .to_polynomial(PolynomialFormat::InCoefficientForm)
-            .unwrap();
-
-        let commitment2 = kzg2.commit(&input_poly2.clone()).unwrap();
+            .to_polynomial_eval_form();
+
+        let commitment2 = kzg2.commit_eval_form(&input_poly2).unwrap();
 
         let proof_2 = kzg2.compute_blob_kzg_proof(&input2, &commitment2).unwrap();
 
