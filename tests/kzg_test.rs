--- conflicted
+++ resolved
@@ -48,19 +48,8 @@
 
     #[test]
     fn test_kzg_setup_errors() {
-        let mut kzg1 = KZG::setup("tests/test-files/g1.point", 2, 2).unwrap();
-
-<<<<<<< HEAD
+
         let kzg2 = KZG::setup("tests/test-files/g1.point", 3000, 3001);
-=======
-        let kzg2 = KZG::setup(
-            "tests/test-files/g1.point",
-            "tests/test-files/g2.point",
-            "tests/test-files/g2.point.powerOf2",
-            3000,
-            3001,
-        );
->>>>>>> 94f57a1d
         assert_eq!(
             kzg2,
             Err(KzgError::GenericError(
@@ -70,51 +59,6 @@
     }
 
     #[test]
-<<<<<<< HEAD
-=======
-    fn test_g2_power_of_2_readin() {
-        use ark_bn254::{Fq, Fq2, G2Projective};
-        use rust_kzg_bn254::helpers::is_on_curve_g2;
-        use std::io::BufRead;
-
-        let kzg = KZG::setup(
-            "tests/test-files/g1.point",
-            "",
-            "tests/test-files/g2.point.powerOf2",
-            3000,
-            3000,
-        )
-        .unwrap();
-
-        assert_eq!(kzg.get_g2_points().len(), 28);
-
-        let file = File::open("tests/test-files/g2.powerOf2.string.txt").unwrap();
-        let reader = BufReader::new(file);
-        let kzg_g2_points = kzg.get_g2_points();
-
-        // Iterate over each line in the file
-        for (i, line_result) in reader.lines().enumerate() {
-            let mut line = line_result.unwrap(); // Retrieve the line, handling potential I/O errors
-            line = line.trim_end().to_string();
-
-            let parts: Vec<&str> = line.split(',').collect();
-
-            let x_c0 = Fq::from_str(parts[0]).expect("should be fine");
-            let x_c1 = Fq::from_str(parts[1]).expect("should be fine");
-
-            let y_c0 = Fq::from_str(parts[2]).expect("should be fine");
-            let y_c1 = Fq::from_str(parts[3]).expect("should be fine");
-
-            let x = Fq2::new(x_c0, x_c1);
-            let y = Fq2::new(y_c0, y_c1);
-            let point = G2Affine::new_unchecked(x, y);
-            assert_eq!(is_on_curve_g2(&G2Projective::from(point)), true);
-            assert_eq!(point, kzg_g2_points[i]);
-        }
-    }
-
-    #[test]
->>>>>>> 94f57a1d
     fn test_blob_to_kzg_commitment() {
         use ark_bn254::Fq;
 
