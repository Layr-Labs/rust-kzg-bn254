--- conflicted
+++ resolved
@@ -225,11 +225,7 @@
                 .compute_proof_with_known_z_fr_index(&input_poly, index.try_into().unwrap())
                 .unwrap();
 
-<<<<<<< HEAD
-            let value_fr = input_poly.get_at_index(index).unwrap();
-=======
             let value_fr = input_poly.get_evalualtion(index).unwrap();
->>>>>>> 4ad14ea4
             let z_fr = kzg.get_nth_root_of_unity(index).unwrap();
             let pairing_result = kzg
                 .verify_proof(commitment, proof, value_fr.clone(), z_fr.clone())
@@ -352,11 +348,7 @@
 
             let input = Blob::from_raw_data(&random_blob);
             let input_poly = input.to_polynomial_eval_form();
-<<<<<<< HEAD
             kzg.calculate_roots_of_unity(input.len().try_into().unwrap())
-=======
-            kzg.data_setup_custom(1, input.len().try_into().unwrap())
->>>>>>> 4ad14ea4
                 .unwrap();
 
             let commitment = kzg.commit_eval_form(&input_poly).unwrap();
@@ -409,11 +401,7 @@
         let mut kzg2 = KZG_INSTANCE.clone();
 
         let input1 = Blob::from_raw_data(GETTYSBURG_ADDRESS_BYTES);
-<<<<<<< HEAD
         kzg.calculate_roots_of_unity(input1.len().try_into().unwrap())
-=======
-        kzg.data_setup_custom(4, input1.len().try_into().unwrap())
->>>>>>> 4ad14ea4
             .unwrap();
 
         let input_poly1 = input1.to_polynomial_eval_form();
@@ -454,11 +442,7 @@
 
         // Setup with consistent domain size
         let input_size = GETTYSBURG_ADDRESS_BYTES.len();
-<<<<<<< HEAD
         kzg.calculate_roots_of_unity(input_size.try_into().unwrap())
-=======
-        kzg.data_setup_custom(4, input_size.try_into().unwrap())
->>>>>>> 4ad14ea4
             .unwrap();
 
         // First blob and proof - regular case
@@ -496,19 +480,11 @@
     #[test]
     fn test_kzg_batch_proof_invalid_curve_points() {
         let mut kzg = KZG_INSTANCE.clone();
-<<<<<<< HEAD
+        kzg.calculate_roots_of_unity(GETTYSBURG_ADDRESS_BYTES.len().try_into().unwrap())
+            .unwrap();
 
         // Create valid inputs first
         let input = Blob::from_raw_data(GETTYSBURG_ADDRESS_BYTES);
-        kzg.calculate_roots_of_unity(input.len().try_into().unwrap())
-            .unwrap();
-=======
-        kzg.data_setup_custom(4, GETTYSBURG_ADDRESS_BYTES.len().try_into().unwrap())
-            .unwrap();
-
-        // Create valid inputs first
-        let input = Blob::from_raw_data(GETTYSBURG_ADDRESS_BYTES);
->>>>>>> 4ad14ea4
         let input_poly = input.to_polynomial_eval_form();
         let valid_commitment = kzg.commit_eval_form(&input_poly).unwrap();
         let valid_proof = kzg.compute_blob_proof(&input, &valid_commitment).unwrap();
@@ -579,7 +555,6 @@
 
         let input = Blob::from_raw_data(&random_blob);
         let input_poly = input.to_polynomial_eval_form();
-<<<<<<< HEAD
 
         for i in 0..input_poly.len_underlying_blob_field_elements() {
             kzg.calculate_roots_of_unity(input.len().try_into().unwrap())
@@ -591,19 +566,6 @@
         }
     }
 
-=======
-
-        for i in 0..input_poly.len_underlying_blob_field_elements() {
-            kzg.calculate_roots_of_unity(input.len().try_into().unwrap())
-                .unwrap();
-            let z_fr = kzg.get_nth_root_of_unity(i).unwrap();
-            let claimed_y_fr =
-                KZG::evaluate_polynomial_in_evaluation_form(&input_poly, z_fr, 3000).unwrap();
-            assert_eq!(claimed_y_fr, input_poly.evaluations()[i]);
-        }
-    }
-
->>>>>>> 4ad14ea4
     // Helper function to generate a point in the wrong subgroup
     fn generate_point_wrong_subgroup() -> G1Affine {
         let x = Fq::from_str(
