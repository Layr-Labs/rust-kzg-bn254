--- conflicted
+++ resolved
@@ -2,7 +2,6 @@
 mod tests {
     use ark_bn254::{Fq, Fr, G1Affine, G2Affine};
     use ark_ec::AffineRepr;
-<<<<<<< HEAD
     use ark_ff::{BigInt, PrimeField, UniformRand};
     use lazy_static::lazy_static;
     use rand::Rng;
@@ -10,12 +9,6 @@
         blob::Blob, consts::PRIMITIVE_ROOTS_OF_UNITY, errors::KzgError, kzg::KZG,
         polynomial::PolynomialCoeffForm,
     };
-=======
-    use ark_ff::UniformRand;
-    use lazy_static::lazy_static;
-    use rand::Rng;
-    use rust_kzg_bn254::{blob::Blob, errors::KzgError, kzg::KZG, polynomial::PolynomialCoeffForm};
->>>>>>> 4ad14ea4
     use std::{env, fs::File, io::BufReader};
     const GETTYSBURG_ADDRESS_BYTES: &[u8] = "Fourscore and seven years ago our fathers brought forth, on this continent, a new nation, conceived in liberty, and dedicated to the proposition that all men are created equal. Now we are engaged in a great civil war, testing whether that nation, or any nation so conceived, and so dedicated, can long endure. We are met on a great battle-field of that war. We have come to dedicate a portion of that field, as a final resting-place for those who here gave their lives, that that nation might live. It is altogether fitting and proper that we should do this. But, in a larger sense, we cannot dedicate, we cannot consecrate—we cannot hallow—this ground. The brave men, living and dead, who struggled here, have consecrated it far above our poor power to add or detract. The world will little note, nor long remember what we say here, but it can never forget what they did here. It is for us the living, rather, to be dedicated here to the unfinished work which they who fought here have thus far so nobly advanced. It is rather for us to be here dedicated to the great task remaining before us—that from these honored dead we take increased devotion to that cause for which they here gave the last full measure of devotion—that we here highly resolve that these dead shall not have died in vain—that this nation, under God, shall have a new birth of freedom, and that government of the people, by the people, for the people, shall not perish from the earth.".as_bytes();
     use ark_std::{str::FromStr, One};
@@ -287,11 +280,7 @@
                 .compute_proof_with_known_z_fr_index(&input_poly, index.try_into().unwrap())
                 .unwrap();
 
-<<<<<<< HEAD
-            let value_fr = input_poly.get_at_index(index).unwrap();
-=======
             let value_fr = input_poly.get_evalualtion(index).unwrap();
->>>>>>> 4ad14ea4
             let z_fr = kzg.get_nth_root_of_unity(index).unwrap();
             let pairing_result = kzg
                 .verify_proof(commitment, proof, value_fr.clone(), z_fr.clone())
@@ -401,7 +390,6 @@
     fn test_multiple_proof_random_100_blobs() {
         let mut rng = rand::thread_rng();
         let mut kzg = KZG_INSTANCE.clone();
-<<<<<<< HEAD
 
         let mut blobs: Vec<Blob> = Vec::new();
         let mut commitments: Vec<G1Affine> = Vec::new();
@@ -679,239 +667,6 @@
         }
     }
 
-=======
-
-        let mut blobs: Vec<Blob> = Vec::new();
-        let mut commitments: Vec<G1Affine> = Vec::new();
-        let mut proofs: Vec<G1Affine> = Vec::new();
-
-        (0..1).for_each(|_| {
-            let blob_length = rand::thread_rng().gen_range(35..50000);
-            let random_blob: Vec<u8> = (0..blob_length)
-                .map(|_| rng.gen_range(32..=126) as u8)
-                .collect();
-
-            let input = Blob::from_raw_data(&random_blob);
-            let input_poly = input.to_polynomial_eval_form();
-            kzg.data_setup_custom(1, input.len().try_into().unwrap())
-                .unwrap();
-
-            let commitment = kzg.commit_eval_form(&input_poly).unwrap();
-            let proof = kzg.compute_blob_proof(&input, &commitment).unwrap();
-
-            blobs.push(input);
-            commitments.push(commitment);
-            proofs.push(proof);
-        });
-
-        let mut bad_blobs = blobs.clone();
-        let mut bad_commitments = commitments.clone();
-        let mut bad_proofs = proofs.clone();
-
-        let pairing_result = kzg
-            .verify_blob_kzg_proof_batch(&blobs, &commitments, &proofs)
-            .unwrap();
-        assert_eq!(pairing_result, true);
-
-        bad_blobs.pop();
-        bad_blobs.push(Blob::from_raw_data(b"random"));
-        let pairing_result_bad_blobs = kzg
-            .verify_blob_kzg_proof_batch(&bad_blobs, &commitments, &proofs)
-            .unwrap();
-        assert_eq!(pairing_result_bad_blobs, false);
-
-        bad_commitments.pop();
-        bad_commitments.push(G1Affine::rand(&mut rng));
-        let pairing_result_bad_commitments = kzg
-            .verify_blob_kzg_proof_batch(&blobs, &bad_commitments, &proofs)
-            .unwrap();
-        assert_eq!(pairing_result_bad_commitments, false);
-
-        bad_proofs.pop();
-        bad_proofs.push(G1Affine::rand(&mut rng));
-        let pairing_result_bad_proofs = kzg
-            .verify_blob_kzg_proof_batch(&blobs, &commitments, &bad_proofs)
-            .unwrap();
-        assert_eq!(pairing_result_bad_proofs, false);
-
-        let pairing_result_everything_bad = kzg
-            .verify_blob_kzg_proof_batch(&bad_blobs, &bad_commitments, &bad_proofs)
-            .unwrap();
-        assert_eq!(pairing_result_everything_bad, false);
-    }
-
-    #[test]
-    fn test_compute_multiple_kzg_proof() {
-        let mut kzg = KZG_INSTANCE.clone();
-        let mut kzg2 = KZG_INSTANCE.clone();
-
-        let input1 = Blob::from_raw_data(GETTYSBURG_ADDRESS_BYTES);
-        kzg.data_setup_custom(4, input1.len().try_into().unwrap())
-            .unwrap();
-
-        let input_poly1 = input1.to_polynomial_eval_form();
-
-        let commitment1 = kzg.commit_eval_form(&input_poly1.clone()).unwrap();
-        let proof_1 = kzg.compute_blob_proof(&input1, &commitment1).unwrap();
-
-        let mut reversed_input: Vec<u8> = vec![0; GETTYSBURG_ADDRESS_BYTES.len()];
-        reversed_input.clone_from_slice(GETTYSBURG_ADDRESS_BYTES);
-        reversed_input.reverse();
-
-        let input2 = Blob::from_raw_data(
-            b"17704588942648532530972307366230787358793284390049200127770755029903181125533",
-        );
-        kzg2.calculate_roots_of_unity(input2.len().try_into().unwrap())
-            .unwrap();
-        let input_poly2 = input2.to_polynomial_eval_form();
-
-        let commitment2 = kzg2.commit_eval_form(&input_poly2).unwrap();
-
-        let proof_2 = kzg2.compute_blob_proof(&input2, &commitment2).unwrap();
-
-        let blobs = vec![input1, input2];
-        let commitments = vec![commitment1, commitment2];
-        let proofs = vec![proof_1, proof_2];
-        // let res = kzg.verify_blob_kzg_proof(&input1, &commitment1, &auto_proof).unwrap();
-
-        let pairing_result = kzg
-            .verify_blob_kzg_proof_batch(&blobs, &commitments, &proofs)
-            .unwrap();
-
-        assert_eq!(pairing_result, true);
-    }
-
-    #[test]
-    fn test_kzg_batch_proof_with_infinity() {
-        let mut kzg = KZG_INSTANCE.clone();
-
-        // Setup with consistent domain size
-        let input_size = GETTYSBURG_ADDRESS_BYTES.len();
-        kzg.data_setup_custom(4, input_size.try_into().unwrap())
-            .unwrap();
-
-        // First blob and proof - regular case
-        let input1 = Blob::from_raw_data(GETTYSBURG_ADDRESS_BYTES);
-        let input_poly1 = input1.to_polynomial_eval_form();
-        let commitment1 = kzg.commit_eval_form(&input_poly1).unwrap();
-        let proof_1 = kzg.compute_blob_proof(&input1, &commitment1).unwrap();
-
-        // Create a proof point at infinity
-        let proof_at_infinity = G1Affine::identity();
-
-        let blobs = vec![input1.clone()];
-        let commitments = vec![commitment1];
-        let proofs = vec![proof_at_infinity];
-
-        // This should fail since a proof point at infinity is invalid
-        let result = kzg.verify_blob_kzg_proof_batch(&blobs, &commitments, &proofs);
-
-        assert!(result.is_err());
-
-        // Also test mixed case - one valid proof, one at infinity
-        let input2 = Blob::from_raw_data(b"second input");
-        let input_poly2 = input2.to_polynomial_eval_form();
-        let commitment2 = kzg.commit_eval_form(&input_poly2).unwrap();
-
-        let blobs_mixed = vec![input1, input2];
-        let commitments_mixed = vec![commitment1, commitment2];
-        let proofs_mixed = vec![proof_1, proof_at_infinity];
-
-        let result_mixed =
-            kzg.verify_blob_kzg_proof_batch(&blobs_mixed, &commitments_mixed, &proofs_mixed);
-        assert!(result_mixed.is_err());
-    }
-
-    #[test]
-    fn test_kzg_batch_proof_invalid_curve_points() {
-        let mut kzg = KZG_INSTANCE.clone();
-        kzg.data_setup_custom(4, GETTYSBURG_ADDRESS_BYTES.len().try_into().unwrap())
-            .unwrap();
-
-        // Create valid inputs first
-        let input = Blob::from_raw_data(GETTYSBURG_ADDRESS_BYTES);
-        let input_poly = input.to_polynomial_eval_form();
-        let valid_commitment = kzg.commit_eval_form(&input_poly).unwrap();
-        let valid_proof = kzg.compute_blob_proof(&input, &valid_commitment).unwrap();
-
-        // Create points not on the curve
-        let invalid_point_commitment = generate_point_wrong_subgroup();
-
-        let invalid_point_proof = generate_point_wrong_subgroup();
-        let invalid_proof_from_valid_proof_plus_1 = G1Affine::new_unchecked(
-            valid_proof.x().unwrap(),
-            valid_proof.y().unwrap() + Fq::one(),
-        ); // This is not a valid proof
-
-        // Test cases with different combinations
-        let test_cases = vec![
-            (
-                vec![invalid_point_commitment.clone(), valid_commitment],
-                vec![valid_proof.clone(), valid_proof.clone()],
-                "Invalid commitment point",
-            ),
-            (
-                vec![valid_commitment, valid_commitment],
-                vec![invalid_point_proof.clone(), valid_proof.clone()],
-                "Invalid proof point",
-            ),
-            (
-                vec![invalid_point_commitment.clone(), valid_commitment],
-                vec![invalid_point_proof.clone(), valid_proof.clone()],
-                "Both invalid commitment and proof",
-            ),
-            (
-                vec![valid_commitment, invalid_point_commitment],
-                vec![valid_proof.clone(), invalid_point_proof],
-                "Invalid points in second position",
-            ),
-            (
-                vec![valid_commitment, invalid_point_commitment],
-                vec![valid_proof.clone(), invalid_proof_from_valid_proof_plus_1],
-                "Invalid proof from valid proof",
-            ),
-            (
-                vec![invalid_point_commitment, invalid_point_commitment],
-                vec![invalid_point_proof, invalid_proof_from_valid_proof_plus_1],
-                "all invalid commitments and proofs",
-            ),
-        ];
-
-        for (commitments, proofs, case_description) in test_cases {
-            let blobs = vec![input.clone(), input.clone()];
-            let result = kzg.verify_blob_kzg_proof_batch(&blobs, &commitments, &proofs);
-
-            assert!(
-                result.is_err(),
-                "Failed to detect invalid curve point - {}",
-                case_description
-            );
-        }
-    }
-
-    #[test]
-    fn test_evaluate_polynomial_in_evaluation_form_random_blob_all_indexes() {
-        let mut rng = rand::thread_rng();
-        let mut kzg = KZG_INSTANCE.clone();
-        let blob_length: u64 = rand::thread_rng().gen_range(35..40000);
-        let random_blob: Vec<u8> = (0..blob_length)
-            .map(|_| rng.gen_range(32..=126) as u8)
-            .collect();
-
-        let input = Blob::from_raw_data(&random_blob);
-        let input_poly = input.to_polynomial_eval_form();
-
-        for i in 0..input_poly.len_underlying_blob_field_elements() {
-            kzg.calculate_roots_of_unity(input.len().try_into().unwrap())
-                .unwrap();
-            let z_fr = kzg.get_nth_root_of_unity(i).unwrap();
-            let claimed_y_fr =
-                KZG::evaluate_polynomial_in_evaluation_form(&input_poly, z_fr, 3000).unwrap();
-            assert_eq!(claimed_y_fr, input_poly.evaluations()[i]);
-        }
-    }
-
->>>>>>> 4ad14ea4
     // Helper function to generate a point in the wrong subgroup
     fn generate_point_wrong_subgroup() -> G1Affine {
         let x = Fq::from_str(
